--- conflicted
+++ resolved
@@ -12,10 +12,7 @@
 var auth = require('express-basic-auth');
 var bcrypt = require('bcryptjs');
 var https = require('https');
-<<<<<<< HEAD
-=======
 var moment = require('moment');
->>>>>>> 0fb06adb
 
 // start the server
 var app = express();
@@ -97,16 +94,10 @@
   query = squel.select()
                 .from('transfer');
   parseSearch(query, req.query);
-<<<<<<< HEAD
-  console.log(query.toString());
-  db.all(query.toString(), function(err, rows) {
-    var max_pages = Math.ceil(Object.keys(rows).length / req.query['size']);
-=======
   db.all(query.toString(), function(err, rows) {
     var max_pages = Math.ceil(Object.keys(rows).length / req.query['size']);
     if (max_pages == 0)
       max_pages = 1;
->>>>>>> 0fb06adb
 
     query = query.offset((req.query['page']-1)*req.query['size'])
                 .limit(req.query['size'])
@@ -115,10 +106,6 @@
     db.all(query.toString(), function(err, rows) {
       assert.equal(null, err);
       var data = {'last_page': max_pages, 'data': rows};
-<<<<<<< HEAD
-=======
-      console.log(data);
->>>>>>> 0fb06adb
       res.send(data);
     });
   });
@@ -164,17 +151,9 @@
 
 // get all available plot types, removing the driver file and .py
 app.get('/plot_list', function(req, res) {
-<<<<<<< HEAD
-  console.log(req.query['type']);
   if (req.query['type'] == '')
     req.query['type'] = 'any';
   var json = JSON.parse(fs.readFileSync('./plot/plot_config.json', 'utf8'));
-  console.log(json[req.query['type']]);
-=======
-  if (req.query['type'] == '')
-    req.query['type'] = 'any';
-  var json = JSON.parse(fs.readFileSync('./plot/plot_config.json', 'utf8'));
->>>>>>> 0fb06adb
   res.json(json[req.query['type']]);
   /*
   fs.readdir('./plot/', function(err, items) {
@@ -199,17 +178,8 @@
     query.where('observation >= ' + searchJSON['observation']['min'])
         .where('observation <= ' + searchJSON['observation']['max']);
   }
-<<<<<<< HEAD
-
-  min_time = searchJSON['date']['min'];
-  max_time = searchJSON['date']['max'];
-  if(min_time && max_time) {
-    query.where("date(date) BETWEEN date('" + min_time +
-        "') AND date('" + max_time + "')");
-=======
   else if (searchJSON['observation']['min']) {
     query.where('observation >= ' + searchJSON['observation']['min']);
->>>>>>> 0fb06adb
   }
   else if (searchJSON['observation']['max']) {
     query.where('observation <= ' + searchJSON['observation']['max']);
