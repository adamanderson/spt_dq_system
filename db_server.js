--- conflicted
+++ resolved
@@ -98,38 +98,24 @@
 app.get('/staticdirs', function(req, res) {
 	// just do an ls on the plots directory to figure out the other
 	// subdirectories of plots
-<<<<<<< HEAD
 	var intervalList = ['weekly', 'monthly'];
 	var jInterval;
 	var dirlist = [];
     for(jInterval=0; jInterval<intervalList.length; jInterval++)
     {
-		filelist = fs.readdirSync(config.static_plot_dir + 'plots/' + 
-								  intervalList[jInterval] + '/');
+		try {
+			filelist = fs.readdirSync(config.static_plot_dir + '/' + req.query.subdirectory + '/' + 
+									  req.query.interval + '/');
+		}
+		catch(err) {
+			filelist = [];
+		}
 
 		// get the list of directories that contain plots
 		for (jfile=0; jfile<filelist.length; jfile++) {
-			dirlist.push('plots/' + 
-						 intervalList[jInterval] + '/' + 
-						 filelist[jfile]);
+			dirlist.push(req.query.subdirectory + '/' + req.query.interval + '/' + filelist[jfile]);
 		}
 	}
-=======
-	try {
-		filelist = fs.readdirSync(config.static_plot_dir + '/' + req.query.subdirectory + '/' + 
-								  req.query.interval + '/');
-	}
-	catch(err) {
-		filelist = [];
-	}
-	
-	// get the list of directories that contain plots
-	dirlist = [];
-	for (jfile=0; jfile<filelist.length; jfile++) {
-		dirlist.push(req.query.subdirectory + '/' + req.query.interval + '/' + filelist[jfile]);
-	}
-
->>>>>>> cc6369f3
 	res.send(dirlist);
 });
 
