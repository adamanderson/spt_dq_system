#!/usr/bin/env node

var express = require('express');
var sqlite3 = require('sqlite3');
var assert = require('assert');
var bodyParser = require('body-parser');
var squel = require("squel");
var execFile = require('child_process').execFile;
var exec = require('child_process').exec;
var fs = require('fs');
var readline = require('readline');
var util = require('util');
var auth = require('express-basic-auth');
var moment = require('moment');
var SSE = require('express-sse');
var sse = new SSE();
var yaml = require('yamljs');
var serveIndex = require('serve-index')

// TODO error handling

// load configuration info from yaml file
config = yaml.load('config.yaml')

// Hack environment variables if needed, in case they aren't pulled from the
// parent bash shell. Seems to be due to a bug in node.js as far as I can tell,
// although it would be nice to understand this better. It only seems to be a
// problem on spt3g-dq.grid.uchicago.edu.
if(config.ld_library_path != null) {
	process.env.LD_LIBRARY_PATH = config.ld_library_path
}
if(config.pythonpath != null) {
	process.env.PYTHONPATH = config.pythonpath
}

// setup express
var app = express();
app.use(bodyParser.json());
app.use(bodyParser.urlencoded({extended: true}));
// server side events for passing messages
app.get('/sse', sse.init);
// counter to separate messages by plot request
var sseid = 0;

// password authentication
app.use(auth({
    users: {'spt': 'sptjamz'},
    challenge: true
}));

// database filenames
db_files = {scanify: config.scanify_db_path,
	    aux_transfer: config.auxtransfer_db_path,
	    autoproc: config.autoproc_db_path}

// setup home page
app.use(express.static('public'));
app.get('/index.html', function (req, res) {
  res.sendFile( __dirname + "/" + "index.html" );
})
app.get('/', function (req, res) {
  res.sendFile( __dirname + "/" + "index.html" );
})

// needed to load js and css files
app.use('/js',express.static(__dirname + '/js'));
app.use('/css',express.static(__dirname + '/css'));

// file browser for log files
if(config.site == 'pole') {
  app.use('/scanify_logs', express.static(config.scanify_log_path),
  		  serveIndex(config.scanify_log_path, {'icons': true}));
}
app.use('/autoproc_logs', express.static(config.autoproc_log_path),
		serveIndex(config.autoproc_log_path, {'icons': true}));

// create directory in /tmp to store plots
// TODO: don't cache every plot. Remove old plots from time to time
// NOTE: not a high priority because right now ~1.2TB free in /tmp
if (!fs.existsSync(config.plot_dir)) {
      fs.mkdirSync(config.plot_dir);
}
app.use('/img', express.static(config.plot_dir));


// serve directory for static plots
if (!fs.existsSync(config.static_plot_dir)) {
    fs.mkdirSync(config.static_plot_dir);
}
app.use('/staticimg', express.static(config.static_plot_dir));

// make directory for log files if it doesn't already exist
if (!fs.existsSync(config.coadds_logs_dir)) {
    fs.mkdirSync(config.coadds_logs_dir);
}

// get subdirectory information for previous plots
app.get('/oldstaticdirs', function(req, res) {
	// just do an ls on the plots directory to figure out the other
	// subdirectories of plots
	try {
		filelist = fs.readdirSync(config.static_plot_dir + '/' + req.query.subdirectory + '/' + 
								  req.query.interval + '/');
	}
	catch(err) {
		filelist = [];
	}
	
	// get the list of directories that contain plots
	dirlist = [];
	for (jfile=0; jfile<filelist.length; jfile++) {
		dirlist.push(req.query.subdirectory + '/' + req.query.interval + '/' + filelist[jfile]);
	}

	res.send(dirlist);
});


// logs messages along with a timestamp. keeps writesteam open
var ws = fs.createWriteStream('./db.log', {'flags': 'a'});
ws.on('error', function (err) {
  console.error('Error logging message');
  console.error(err);
});
function log(msg) {
    var d = new Date();
    ws.write(d.toLocaleString() + '\t' + msg + '\n');
}


app.get('/dbpage', function(req, res) {
	// open the database
	db = new sqlite3.Database(db_files[req.query.dbname],
				  sqlite3.OPEN_READONLY);

	// If the autoprocessing database was requested, then merge with the
	// scanify database so that we can get the date of the observations.
	// Note that we must wrap this in a 'serialize' call because otherwise
	// subsequent queries will execute before the scanify database is
	// attached.
	if(req.query.dbname == "autoproc") {
	    db2 = new sqlite3.Database(db_files["scanify"],
				       sqlite3.OPEN_READONLY);
	    db.serialize(function() {
		    db.run("ATTACH \""+db2.filename+"\" as scanify");
		});
	}

	// get data from the database
	query = squel.select().from(req.query.dbname);
	parseSearch(query, req.query, req.query.dbname);
	db.all(query.toParam()['text'],
	       query.toParam()['values'],
	       function(err, rows) {
			   if(req.query.dbname == 'scanify') {
				   // append log file information to database results
				   for(var jrow in rows) {
					   rows[jrow]['log_file'] = 'scanify_logs/' + rows[jrow]['source'] + '/' + rows[jrow]['observation']
				   }
				   
				   // interpret transfer_fullrate and transfer_downsampled
				   // integer flags as booleans for simpler parsing by the 
				   // transfer status table
				   for(var jrow in rows) {
					   if(rows[jrow]['transfer_fullrate'] > 0)
						   rows[jrow]['transfer_fullrate'] = true;
					   else
						   rows[jrow]['transfer_fullrate'] = false;
					   if(rows[jrow]['transfer_downsampled'] > 0)
						   rows[jrow]['transfer_downsampled'] = true;
					   else
						   rows[jrow]['transfer_downsampled'] = false;
				   }
			   }
			   if(req.query.dbname == 'autoproc') {
				   // append log file information to database results
				   for(var jrow in rows) {
					   rows[jrow]['log_file'] = 'autoproc_logs/' + rows[jrow]['source'] + '/' + rows[jrow]['observation']
				   }
			   }
			   res.send(rows);
	       });

	// close the database
	db.close();
    });


// page for displaying plots/data
app.get('/display.html', function(req, res) {
  res.sendFile( __dirname + "/" + "display.html" );
});

// summary page
app.get('/summary.html', function(req, res) {
  res.sendFile( __dirname + "/" + "summary.html" );
});
//monthly summary
app.get('/monthly.html', function(req, res) {
  res.sendFile( __dirname + "/" + "monthly.html" );
});

// request new sseid
app.get('/sseid', function(req, res) {
  res.json(sseid);
  sseid++;
});

// used to make plotting requests. User requests a specific plot(s) and
// the server executes a plotting script that saves the plot in the img
// directory. The request times out after 20s in case of a bad script or
// the server is being slow.
app.get('/data_req', function (req, res) {
  // save id to send messages to
  var id = req.query['sseid'];
  options = {'timeout':60000};
  tab = req.query['table'];
  if (tab == 'scanify' || tab =='autoproc') {
    obs = req.query['observation'];
    source = req.query['source'];
  }
  else if (tab == 'aux') {
    filename = req.query['filename'];
  }
  plot_type = req.query['plot_type'];

  log(util.inspect(req.query));
  // execute python plotting script. Safe because user input
  // is passed as arguments to the python script and the python
  // script handles the arguments safely.
  var args;
  if (tab == 'scanify' || tab == 'autoproc')
    args = ['-B', './plot/_plot.py',
	    source,
	    config.plot_dir,
	    config.calib_data_dir,
	    config.bolo_data_dir,
	    obs].concat(
        plot_type.split(' '));
  else if (tab == 'aux')
    args = ['-B', './plot/_plot.py', 'aux', filename].concat(
        plot_type.split(' '));
  var err = null;
  var child = execFile(config.python_location, args, options);

  child.stdout.on('data', function(data) {
    // sometimes stdout combines messages so split them up and send them
    // individually
    var msgs = data.split('\n');

    // remove empty strings
    msgs = msgs.filter(entry => entry.trim() != '');

    for (var i = 0; i < msgs.length; i++)
      sse.send(msgs[i], 'out' + id);
  });

  child.stderr.on('data', function(data) {
    // log error messages
    log(data)
    sse.send(data, 'err' + id);
  });

  // send a blank response
  res.send("0");
  return;
})

// get all available plot types, removing the driver file and .py
app.get('/plot_list', function(req, res) {
  if (req.query['type'] == '')
    req.query['type'] = 'any';
  var json = JSON.parse(fs.readFileSync('./plot/plot_config.json', 'utf8'));
  // check if plot_config has an entry for this source. Otherwise return 'any'
  if (json[req.query['tab']][req.query['type']] == null)
    req.query['type'] = 'any';
  res.json(json[req.query['tab']][req.query['type']]);
});

// get list of available sources
app.get('/sourcelist', function(req, res) {
	db = new sqlite3.Database(config.scanify_db_path,
				  sqlite3.OPEN_READONLY);
	query = squel.select()
	    .from('scanify')
	    .field('source')
	    .distinct();
	db.all(query.toString(), function(err, rows) {
		res.send(rows);
		    });
    });

// get the site location: north/pole
app.get('/site', function(req, res) {
	res.send(config.site)
});

function parseSearch(query, searchJSON, tab) {
    // special option to just get the single most recent obserrvation
    if (searchJSON.search.hasOwnProperty('date') &&
	searchJSON.search['date'] == 'latest') {
	query.where(tab + '.date = ?', squel.select()
		    .field("MAX(" + tab + '.date)')
		    .from(tab)
		    .where(tab+'.source == ?', searchJSON.search['source']));
	return query;
    }

    for(var column in searchJSON.search) {
	// special handling for ranges of dates
	if(column == 'date' || column == 'modified') {
	    // otherwise assume that some date range is specified
	    var min_time = searchJSON.search[column]['min'];
	    var max_time = searchJSON.search[column]['max'];
	    if(!min_time)
		min_time = "2017-01-01";
	    if(!max_time)
		max_time = moment().format('YYYY-MM-DD');
	    // special handling to deal with joined 'autoproc' and 'scanify' databases
	    if(tab == 'autoproc' && column == 'date')
		query.where("date(scanify."+column+") BETWEEN date(?) AND date(?)", min_time, max_time);
	    else
		query.where("date("+tab+'.'+column+") BETWEEN date(?) AND date(?)", min_time, max_time);
	}
	else {	    
	    // handle other columns that span ranges
	    if(searchJSON.search[column].hasOwnProperty('min') && searchJSON.search[column]['min']!='')
		query.where(tab+'.'+column + ' >= ?', searchJSON.search[column]['min']);
	    if(searchJSON.search[column].hasOwnProperty('max') && searchJSON.search[column]['max']!='')
		query.where(tab+'.'+column + ' <= ?', searchJSON.search[column]['max']);
	    
	    // special handling for filenames or other things with wildcards
	    if(column == 'filename' && searchJSON.search['filename'])
		query.where("filename LIKE ?", '%' + searchJSON.search['filename'] + '%');
	
	    // if neither min nor max is present assume we are looking for an exact
	    // match on this column
	    if(searchJSON.search[column].hasOwnProperty('min')==false && 
	       searchJSON.search[column].hasOwnProperty('max')==false &&
	       searchJSON.search[column] != '' && 
	       column != 'filename')
		query.where(tab+'.'+column + " == ?", searchJSON.search[column]);
	}
    }

    // joining commands
    if(tab == 'autoproc') {
	query.field('autoproc.*').field('scanify.date');
     	query.join('scanify', null, squel.expr().and("autoproc.observation == scanify.observation"));
    }

    // sorting commands
    var sort = searchJSON['sort'];
    var sort_dir = searchJSON['sort_dir'];
    if (sort) {
	if (sort_dir == 'desc')
	    query.order(sort, false);
	else
	    query.order(sort, true);
    }
    else if (tab == 'scanify' || tab == 'aux')
	query.order('scanify.date', false);
    else if (tab == "autoproc")
	query.order('autoproc.modified', false);
    
    return query;
}

app.listen(parseInt(config.port))


// static timeseries plots update
is_update_running = false;
is_map_update_running = false;
var child;
var child_maps;

function updateSummaryPlots() {
	args = ['-B', 'update_summary.py',
			'summarystats',
			config.static_plot_dir,
			config.calib_data_dir,
			config.bolo_data_dir,
			config.min_time_static_plots]

	if(config.no_data_update) {
		args.push('--no-data-update')
	}
	
    if(is_update_running == false) {
		is_update_running = true;
		// update data skims
		child = execFile(config.python_location, args, {maxBuffer: 1024*1024*8},
						 function(err) {
			console.log(err);
			console.log('Finished updating data skims and plots.');
			is_update_running = false;
	    });
		console.log('Updating summary plots...');
    }
    else {
		console.log('Summary plot updater already running, so not spawning again!');
    }
}

function updateMapPlots() {
	args = ['-B', 'update_summary.py',
			'maps',
			config.maps_data_dir,
			config.coadds_data_dir,
			config.coadds_figs_dir,
			config.coadds_logs_dir,
			config.min_time_static_plots]

    if(is_map_update_running == false) {
		is_map_update_running = true;
		// update data skims
		child = execFile(config.python_location, args, {maxBuffer: 1024*1024*8},
						 function(err) {
			console.log(err);
			console.log('Finished map coadds and plots.');
			is_map_update_running = false;
	    });
		console.log('Updating maps...');
    }
    else {
		console.log('Map updater already running, so not spawning again!');
    }
}

// update both types of plots in parallel every 10 minutes
<<<<<<< HEAD
setInterval(updateSummaryPlots, 600000);
if(config.site == 'pole') // only update map plots at pole
	setInterval(updateMapPlots, 600000);
=======
setInterval(updateSummaryPlots, 60000);
// if(config.site == 'pole') // only update map plots at pole
// 	setInterval(updateMapPlots, 60000);
>>>>>>> 8748217b
<|MERGE_RESOLUTION|>--- conflicted
+++ resolved
@@ -429,12 +429,6 @@
 }
 
 // update both types of plots in parallel every 10 minutes
-<<<<<<< HEAD
 setInterval(updateSummaryPlots, 600000);
 if(config.site == 'pole') // only update map plots at pole
-	setInterval(updateMapPlots, 600000);
-=======
-setInterval(updateSummaryPlots, 60000);
-// if(config.site == 'pole') // only update map plots at pole
-// 	setInterval(updateMapPlots, 60000);
->>>>>>> 8748217b
+	setInterval(updateMapPlots, 600000);