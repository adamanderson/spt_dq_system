--- conflicted
+++ resolved
@@ -4,7 +4,6 @@
 
 parser = ap.ArgumentParser(description='Wrapper for updating data and plots.',
                            formatter_class=ap.ArgumentDefaultsHelpFormatter)
-<<<<<<< HEAD
 S = parser.add_subparsers(dest='mode', title='subcommands',
                           help='Set of plots to update. For help, call: '
                           '%(prog)s %(metavar)s -h')
@@ -34,34 +33,10 @@
                          help='Path to the log files.')
 parser_maps.add_argument('mintime',
                          help='Time from which to start plots.')
-=======
-parser.add_argument('staticplotdir',
-                    help='Path to static plots and data skims.')
-parser.add_argument('caldatadir',
-                    help='Path to calibration data.')
-parser.add_argument('bolodatadir',
-                    help='Path to raw bolometer data.')
-parser.add_argument('mintime',
-                    help='Time from which to start plots.')
-parser.add_argument('--no-data-update', action='store_true',
-                    help='Do not update the skimmed data.')
-
-"""parser.add_argument('mapsdatadir',
-                    help='Path to map data.')
-parser.add_argument('coaddsdatadir',
-                    help='Path to coadded maps.')
-parser.add_argument('coaddsfigsdir',
-                    help='Path to figures related to coadded maps.')
-parser.add_argument('coaddslogsdir',
-                    help='Path to the log files.')"""
->>>>>>> fdce7a72
-
-
 
 args = parser.parse_args()
 
 
-<<<<<<< HEAD
 if args.mode == 'summarystats':
     # update data skims
     if args.no_data_update == False:
@@ -88,133 +63,35 @@
 
 if args.mode == 'maps':
     # update coadded maps
-    current_time = datetime.datetime.utcnow()
-    logfile = args.coaddslogsdir + current_time.strftime('20%y%m%d_%H%M%S')
 
-    for mode in ['coadding', 'plotting']:
-        for interval in ['last_n', 'weekly', 'monthly', 'yearly']:
+    """current_day = "20190519"
+
+    print()
+    for n in ['7']:
+        for mode in ['coadding', 'plotting']:
+            current_time = datetime.datetime.utcnow()
+            logfile = args.coaddslogsdir + current_time.strftime('20%y%m%d_%H%M%S') + "_last_" + n + "_" + mode
+            print("Running commands for last_n and", mode, "with n =", n)
+            print("starting from", current_time, "...")
+            print()
+            os.system('python summaryplot/cache_field_maps.py '
+                      '-m {} -a update -t last_n -n {} '
+                      '-o {} -c {} -d {} -D {} -F {} &> {}'.\
+                      format(mode, n,
+                             args.mintime, current_day,
+                             args.mapsdatadir, args.coaddsdatadir, args.coaddsfigsdir, logfile))
+
+
+    for interval in ['weekly', 'monthly', 'yearly']:
+        for mode in ['coadding', 'plotting']:
+            current_time = datetime.datetime.utcnow()
+            logfile = args.coaddslogsdir + current_time.strftime('20%y%m%d_%H%M%S') + "_" + interval + "_" + mode
+            print("Running commands for", interval, "and", mode)
+            print("starting from", current_time, "...")
+            print()
             os.system('python summaryplot/cache_field_maps.py '
                       '-m {} -a update -t {} '
-                      '-o {} -d {} -D {} -F {} &> {}'.format(mode,
-                                                            interval,
-                                                            args.mintime,
-                                                            args.mapsdatadir,
-                                                            args.coaddsdatadir,
-                                                            args.coaddsfigsdir,
-                                                            logfile))
-
-
-    """
-    os.system('python summaryplot/cache_field_maps.py -m coadding -a update -t last_n -n 3'
-              '-o {} -d {} -D {} -F {}'.format(args.mintime,
-                                               args.mapsdatadir
-                                               args.coaddsdatadir
-                                               args.coaddsfigsdir))
-
-    os.system('python summaryplot/cache_field_maps.py -m coadding -a update -t weekly'
-              '-o {} -d {} -D {} -F {}'.format(args.mintime,
-                                               args.mapsdatadir
-                                               args.coaddsdatadir
-                                               args.coaddsfigsdir))
-
-    os.system('python summaryplot/cache_field_maps.py -m coadding -a update -t monthly'
-              '-o {} -d {} -D {} -F {}'.format(args.mintime,
-                                               args.mapsdatadir
-                                               args.coaddsdatadir
-                                               args.coaddsfigsdir))
-
-    os.system('python summaryplot/cache_field_maps.py -m coadding -a update -t yearly'
-              '-o {} -d {} -D {} -F {}'.format(args.mintime,
-                                               args.mapsdatadir
-                                               args.coaddsdatadir
-                                               args.coaddsfigsdir))
-
-    # update figures related to maps
-
-
-
-    os.system('python summaryplot/cache_field_maps.py -m plotting -a update -t last_n -n 3'
-              '-o {} -d {} -D {} -F {}'.format(args.mintime,
-                                               args.mapsdatadir
-                                               args.coaddsdatadir
-                                               args.coaddsfigsdir))
-
-    os.system('python summaryplot/cache_field_maps.py -m plotting -a update -t weekly'
-              '-o {} -d {} -D {} -F {}'.format(args.mintime,
-                                               args.mapsdatadir
-                                               args.coaddsdatadir
-                                               args.coaddsfigsdir))
-
-    os.system('python summaryplot/cache_field_maps.py -m plotting -a update -t monthly'
-              '-o {} -d {} -D {} -F {}'.format(args.mintime,
-                                               args.mapsdatadir
-                                               args.coaddsdatadir
-                                               args.coaddsfigsdir))
-
-    os.system('python summaryplot/cache_field_maps.py -m plotting -a update -t yearly'
-              '-o {} -d {} -D {} -F {}'.format(args.mintime,
-                                               args.mapsdatadir
-                                               args.coaddsdatadir
-                                               args.coaddsfigsdir))
-    """
-
-=======
-
-# update data skims
-if args.no_data_update == False:
-    os.system('python summaryplot/cache_timeseries_data.py skim update '
-              '{} {} {} --min-time {}'.format(args.staticplotdir,
-                                              args.caldatadir,
-                                              args.bolodatadir,
-                                              args.mintime))
-
-# update weekly plots
-os.system('python summaryplot/cache_timeseries_data.py plot update weekly '
-          '{} --min-time {}'.format(args.staticplotdir,
-                                    args.mintime))
-
-# update monthly plots
-os.system('python summaryplot/cache_timeseries_data.py plot update monthly '
-          '{} --min-time {}'.format(args.staticplotdir,
-                                    args.mintime))
-
-# update "last 3 days" plots
-os.system('python summaryplot/cache_timeseries_data.py plot update 3 '
-          '{} --min-time {}'.format(args.staticplotdir,
-                                    args.mintime))
-
-
-# update coadded maps
-
-"""current_day = "20190519"
-
-print()
-for n in ['7']:
-    for mode in ['coadding', 'plotting']:
-        current_time = datetime.datetime.utcnow()
-        logfile = args.coaddslogsdir + current_time.strftime('20%y%m%d_%H%M%S') + "_last_" + n + "_" + mode
-        print("Running commands for last_n and", mode, "with n =", n)
-        print("starting from", current_time, "...")
-        print()
-        os.system('python summaryplot/cache_field_maps.py '
-                  '-m {} -a update -t last_n -n {} '
-                  '-o {} -c {} -d {} -D {} -F {} &> {}'.\
-                  format(mode, n,
-                         args.mintime, current_day,
-                         args.mapsdatadir, args.coaddsdatadir, args.coaddsfigsdir, logfile))
-        
-
-for interval in ['weekly', 'monthly', 'yearly']:
-    for mode in ['coadding', 'plotting']:
-        current_time = datetime.datetime.utcnow()
-        logfile = args.coaddslogsdir + current_time.strftime('20%y%m%d_%H%M%S') + "_" + interval + "_" + mode
-        print("Running commands for", interval, "and", mode)
-        print("starting from", current_time, "...")
-        print()
-        os.system('python summaryplot/cache_field_maps.py '
-                  '-m {} -a update -t {} '
-                  '-o {} -c {} -d {} -D {} -F {} &> {}'.\
-                  format(mode, interval,
-                         args.mintime, current_day,
-                         args.mapsdatadir, args.coaddsdatadir, args.coaddsfigsdir, logfile))"""
->>>>>>> fdce7a72
+                      '-o {} -c {} -d {} -D {} -F {} &> {}'.\
+                      format(mode, interval,
+                             args.mintime, current_day,
+                             args.mapsdatadir, args.coaddsdatadir, args.coaddsfigsdir, logfile))"""
