--- conflicted
+++ resolved
@@ -1,9 +1,8 @@
 <html>
 
 <head>
-<<<<<<< HEAD
 <title>SPT-3G Data Quality Summary</title>
-<link rel="stylesheet" href="https://code.jquery.com/ui/1.12.1/themes/base/jquery-ui.css">
+<link rel="stylesheet" type="text/css" href="css/jquery-ui.css">
 <script type="text/javascript" src="js/js.cookie.min.js"></script>
 <script type="text/javascript" src="js/jquery-1.12.4.js"></script>
 <script type="text/javascript" src="js/jquery-ui.js"></script>
@@ -38,51 +37,6 @@
     border-style: solid;
   }
 </style>
-=======
-  <title>SPT-3G Data Quality Summary</title>
-  <link rel="stylesheet" type="text/css" href="css/jquery-ui.css">
-  <script type="text/javascript" src="js/js.cookie.min.js"></script>
-  <script type="text/javascript" src="js/jquery-1.12.4.js"></script>
-  <script type="text/javascript" src="js/jquery-ui.js"></script>
-  <script type="text/javascript" src="js/moment.min.js"></script>
-  <script type="text/javascript" src="js/summary.js"></script>
-  <style>
-    .header {
-      display: flex;
-      align-items: left;
-      justify-content: center;
-      position: relative;
-      height: 75px;
-      z-index: 10;
-    }
-    .container {
-      display: flex;
-      overflow: hidden;
-      height: 100vh;
-      margin-top: -75px;
-      padding-top: 75px;
-      position: relative;
-      width: 100%;
-    }
-    .time-intervals,
-    .figures {
-      overflow: auto;
-      height: auto;
-      padding: 1%;
-    }
-    .time-intervals {
-      width: 14%;
-    }
-    .figures {
-      width: 86%;
-    }
-    .border-figs {
-      border-width: 1px;
-      border-color: rgba(0, 0, 0, 0.1);
-      border-style: solid;
-    }
-  </style>
->>>>>>> a4f14aed
 </head>
 
 <body>
