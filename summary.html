--- conflicted
+++ resolved
@@ -1,7 +1,6 @@
 <html>
 
 <head>
-<<<<<<< HEAD
 <link rel="stylesheet" href="https://code.jquery.com/ui/1.12.1/themes/base/jquery-ui.css">
 <script type="text/javascript" src="js/js.cookie.min.js"></script>
 <script type="text/javascript" src="js/jquery-1.12.4.js"></script>
@@ -14,12 +13,13 @@
 
 <div id="tabs">
   <ul>
-	<li><a href="#tabs-summarystats">Summary Stats</a></li>
-	<li><a href="#tabs-maps">Maps</a></li>
+	<li><a href="#tabs-summarystats">Calibration Observations</a></li>
+	<li><a href="#tabs-maps">Field Observations</a></li>
+	<li><a href="#tabs-readme">Read Me</a></li>
   </ul>
 
   <div id="tabs-summarystats">
-	<h2>Summary Stats</h2>
+	<h2>Calibration Observations</h2>
 	<form>
 	  <fieldset>
 		<legend>Select a wafer:</legend>
@@ -88,17 +88,20 @@
 			<tr>
 			  <td>
 				<a href="javascript:location.href='staticimg/'+weekdir+'/median_cal_response_4Hz_lowel_'+wafer+'.png'">
-				  <img style="display:block;" width="100%" name='ts_median_cal_response_lowel' src='staticimg/plots/last_n/last_3/median_cal_response_4Hz_lowel_all.png'>
+				  <img style="display:block;" width="100%" name='ts_median_cal_response_lowel'
+					   src='staticimg/plots/last_n/last_3/median_cal_response_4Hz_lowel_all.png'>
 				</a>
 			  </td>
 			  <td>
 				<a href="javascript:location.href='staticimg/'+weekdir+'/median_cal_sn_4Hz_lowel_'+wafer+'.png'">
-				  <img style="display:block;" width="100%" name='ts_median_cal_sn_lowel' src='staticimg/plots/last_n/last_3/median_cal_sn_4Hz_lowel_all.png'>
+				  <img style="display:block;" width="100%" name='ts_median_cal_sn_lowel'
+					   src='staticimg/plots/last_n/last_3/median_cal_sn_4Hz_lowel_all.png'>
 				</a>
 			  </td>
 			  <td>
 				<a href="javascript:location.href='staticimg/'+weekdir+'/alive_bolos_cal_4Hz_lowel_'+wafer+'.png'">
-				  <img style="display:block;" width="100%" name='ts_alive_bolos_cal_lowel' src='staticimg/plots/last_n/last_3/alive_bolos_cal_4Hz_lowel_all.png'>
+				  <img style="display:block;" width="100%" name='ts_alive_bolos_cal_lowel'
+					   src='staticimg/plots/last_n/last_3/alive_bolos_cal_4Hz_lowel_all.png'>
 				</a>
 			  </td>
 			</tr>
@@ -113,17 +116,20 @@
 			<tr>
 			  <td>
 				<a href="javascript:location.href='staticimg/'+weekdir+'/median_cal_response_4Hz_highel_'+wafer+'.png'">
-				  <img style="display:block;" width="100%" name='ts_median_cal_response_highel' src='staticimg/plots/last_n/last_3/median_cal_response_4Hz_highel_all.png'>
+				  <img style="display:block;" width="100%" name='ts_median_cal_response_highel'
+					   src='staticimg/plots/last_n/last_3/median_cal_response_4Hz_highel_all.png'>
 				</a>
 			  </td>
 			  <td>
 				<a href="javascript:location.href='staticimg/'+weekdir+'/median_cal_sn_4Hz_highel_'+wafer+'.png'">
-				  <img style="display:block;" width="100%" name='ts_median_cal_sn_highel' src='staticimg/plots/last_n/last_3/median_cal_sn_4Hz_highel_all.png'>
+				  <img style="display:block;" width="100%" name='ts_median_cal_sn_highel'
+					   src='staticimg/plots/last_n/last_3/median_cal_sn_4Hz_highel_all.png'>
 				</a>
 			  </td>
 			  <td>
 				<a href="javascript:location.href='staticimg/'+weekdir+'/alive_bolos_cal_4Hz_highel_'+wafer+'.png'">
-				  <img style="display:block;" width="100%" name='ts_alive_bolos_cal_highel' src='staticimg/plots/last_n/last_3/alive_bolos_cal_4Hz_highel_all.png'>
+				  <img style="display:block;" width="100%" name='ts_alive_bolos_cal_highel'
+					   src='staticimg/plots/last_n/last_3/alive_bolos_cal_4Hz_highel_all.png'>
 				</a>
 			  </td>
 			</tr>
@@ -138,17 +144,20 @@
 			<tr>
 			  <td>
 				<a href="javascript:location.href='staticimg/'+weekdir+'/median_elnod_sn_'+wafer+'.png'">
-				  <img style="display:block;" width="100%" name='ts_median_elnod_sn' src='staticimg/plots/last_n/last_3/median_elnod_sn_all.png'>
+				  <img style="display:block;" width="100%" name='ts_median_elnod_sn'
+					   src='staticimg/plots/last_n/last_3/median_elnod_sn_all.png'>
 				</a>
 			  </td>
 			  <td>
 				<a href="javascript:location.href='staticimg/'+weekdir+'/median_elnod_iq_phase_'+wafer+'.png'">
-				  <img style="display:block;" width="100%" name='ts_median_elnod_iq' src='staticimg/plots/last_n/last_3/median_elnod_iq_phase_all.png'>
+				  <img style="display:block;" width="100%" name='ts_median_elnod_iq'
+					   src='staticimg/plots/last_n/last_3/median_elnod_iq_phase_all.png'>
 				</a>
 			  </td>
 			  <td>
 				<a href="javascript:location.href='staticimg/'+weekdir+'/alive_bolos_elnod_'+wafer+'.png'">
-				  <img style="display:block;" width="100%" name='ts_alive_bolos_elnod' src='staticimg/plots/last_n/last_3/alive_bolos_elnod_all.png'>
+				  <img style="display:block;" width="100%" name='ts_alive_bolos_elnod'
+					   src='staticimg/plots/last_n/last_3/alive_bolos_elnod_all.png'>
 				</a>
 			  </td>
 			</tr>
@@ -163,17 +172,20 @@
 			<tr>
 			  <td>
 				<a href="javascript:location.href='staticimg/'+weekdir+'/median_rcw38_fluxcal_'+wafer+'.png'">
-				  <img style="display:block;" width="100%" name='ts_median_rcw38_fluxcal' src='staticimg/plots/last_n/last_3/median_rcw38_fluxcal_all.png'>
+				  <img style="display:block;" width="100%" name='ts_median_rcw38_fluxcal'
+					   src='staticimg/plots/last_n/last_3/median_rcw38_fluxcal_all.png'>
 				</a>
 			  </td>
 			  <td>
 				<a href="javascript:location.href='staticimg/'+weekdir+'/median_rcw38_intflux_'+wafer+'.png'">
-				  <img style="display:block;" width="100%" name='ts_median_rcw38_intflux' src='staticimg/plots/last_n/last_3/median_rcw38_intflux_all.png'>
+				  <img style="display:block;" width="100%" name='ts_median_rcw38_intflux'
+					   src='staticimg/plots/last_n/last_3/median_rcw38_intflux_all.png'>
 				</a>
 			  </td>
 			  <td>
 				<a href="javascript:location.href='staticimg/'+weekdir+'/alive_bolos_rcw38_'+wafer+'.png'">
-				  <img style="display:block;" width="100%" name='ts_alive_bolos_rcw38' src='staticimg/plots/last_n/last_3/alive_bolos_rcw38_all.png'>
+				  <img style="display:block;" width="100%" name='ts_alive_bolos_rcw38'
+					   src='staticimg/plots/last_n/last_3/alive_bolos_rcw38_all.png'>
 				</a>
 			  </td>
 			</tr>
@@ -187,7 +199,8 @@
 			<tr>
 			  <td width="33%">
 				<a href="javascript:location.href='staticimg/'+weekdir+'/rcw38_sky_transmission_'+wafer+'.png'">
-				  <img style="display:block;" width="100%" name='ts_rcw38_sky_transmission' src='staticimg/plots/last_n/last_3/rcw38_sky_transmission_all.png'>
+				  <img style="display:block;" width="100%" name='ts_rcw38_sky_transmission'
+					   src='staticimg/plots/last_n/last_3/rcw38_sky_transmission_all.png'>
 				</a>
 			  </td>
 			  <td width="33%">
@@ -206,17 +219,20 @@
 			<tr>
 			  <td>
 				<a href="javascript:location.href='staticimg/'+weekdir+'/median_mat5a_fluxcal_'+wafer+'.png'">
-				  <img style="display:block;" width="100%" name='ts_median_mat5a_fluxcal' src='staticimg/plots/last_n/last_3/median_mat5a_fluxcal_all.png'>
+				  <img style="display:block;" width="100%" name='ts_median_mat5a_fluxcal'
+					   src='staticimg/plots/last_n/last_3/median_mat5a_fluxcal_all.png'>
 				</a>
 			  </td>
 			  <td>
 				<a href="javascript:location.href='staticimg/'+weekdir+'/median_mat5a_intflux_'+wafer+'.png'">
-				  <img style="display:block;" width="100%" name='ts_median_mat5a_intflux' src='staticimg/plots/last_n/last_3/median_mat5a_intflux_all.png'>
+				  <img style="display:block;" width="100%" name='ts_median_mat5a_intflux'
+					   src='staticimg/plots/last_n/last_3/median_mat5a_intflux_all.png'>
 				</a>
 			  </td>
 			  <td>
 				<a href="javascript:location.href='staticimg/'+weekdir+'/alive_bolos_mat5a_'+wafer+'.png'">
-				  <img style="display:block;" width="100%" name='ts_alive_bolos_mat5a' src='staticimg/plots/last_n/last_3/alive_bolos_mat5a_all.png'>
+				  <img style="display:block;" width="100%" name='ts_alive_bolos_mat5a'
+					   src='staticimg/plots/last_n/last_3/alive_bolos_mat5a_all.png'>
 				</a>
 			  </td>
 			</tr>
@@ -230,7 +246,8 @@
 			<tr>
 			  <td width="33%">
 				<a href="javascript:location.href='staticimg/'+weekdir+'/mat5a_sky_transmission_'+wafer+'.png'">
-				  <img style="display:block;" width="100%" name='ts_mat5a_sky_transmission' src='staticimg/plots/last_n/last_3/mat5a_sky_transmission_all.png'>
+				  <img style="display:block;" width="100%" name='ts_mat5a_sky_transmission'
+					   src='staticimg/plots/last_n/last_3/mat5a_sky_transmission_all.png'>
 				</a>
 			  </td>
 			  <td width="33%">
@@ -249,22 +266,26 @@
 			<tr>
 			  <td>
 				<a href="javascript:location.href='staticimg/'+weekdir+'/median_NET_0.1Hz_to_0.5Hz_'+wafer+'.png'">
-				  <img style="display:block;" width="100%" name='ts_median_net_01Hz_to_05Hz' src='staticimg/plots/last_n/last_3/median_NET_0.1Hz_to_0.5Hz_all.png'>
+				  <img style="display:block;" width="100%" name='ts_median_net_01Hz_to_05Hz'
+					   src='staticimg/plots/last_n/last_3/median_NET_0.1Hz_to_0.5Hz_all.png'>
 				</a>
 			  </td>
 			  <td>
 				<a href="javascript:location.href='staticimg/'+weekdir+'/median_NET_1.0Hz_to_2.0Hz_'+wafer+'.png'">
-				  <img style="display:block;" width="100%" name='ts_median_net_1Hz_to_2Hz' src='staticimg/plots/last_n/last_3/median_NET_1.0Hz_to_2.0Hz_all.png'>
+				  <img style="display:block;" width="100%" name='ts_median_net_1Hz_to_2Hz'
+					   src='staticimg/plots/last_n/last_3/median_NET_1.0Hz_to_2.0Hz_all.png'>
 				</a>
 			  </td>
 			  <td>
 				<a href="javascript:location.href='staticimg/'+weekdir+'/median_NET_3.0Hz_to_5.0Hz_'+wafer+'.png'">
-				  <img style="display:block;" width="100%" name='ts_median_net_3Hz_to_5Hz' src='staticimg/plots/last_n/last_3/median_NET_3.0Hz_to_5.0Hz_all.png'>
+				  <img style="display:block;" width="100%" name='ts_median_net_3Hz_to_5Hz'
+					   src='staticimg/plots/last_n/last_3/median_NET_3.0Hz_to_5.0Hz_all.png'>
 				</a>
 			  </td>
 			  <td>
 				<a href="javascript:location.href='staticimg/'+weekdir+'/median_NET_10.0Hz_to_15.0Hz_'+wafer+'.png'">
-				  <img style="display:block;" width="100%" name='ts_median_net_10Hz_to_15Hz' src='staticimg/plots/last_n/last_3/median_NET_10.0Hz_to_15.0Hz_all.png'>
+				  <img style="display:block;" width="100%" name='ts_median_net_10Hz_to_15Hz'
+					   src='staticimg/plots/last_n/last_3/median_NET_10.0Hz_to_15.0Hz_all.png'>
 				</a>
 			  </td>
 			</tr>
@@ -279,22 +300,26 @@
 			<tr>
 			  <td>
 				<a href="javascript:location.href='staticimg/'+weekdir+'/median_NEP_0.1Hz_to_0.5Hz_'+wafer+'.png'">
-				  <img style="display:block;" width="100%" name='ts_median_nep_01Hz_to_05Hz' src='staticimg/plots/last_n/last_3/median_NEP_0.1Hz_to_0.5Hz_all.png'>
+				  <img style="display:block;" width="100%" name='ts_median_nep_01Hz_to_05Hz'
+					   src='staticimg/plots/last_n/last_3/median_NEP_0.1Hz_to_0.5Hz_all.png'>
 				</a>
 			  </td>
 			  <td>
 				<a href="javascript:location.href='staticimg/'+weekdir+'/median_NEP_1.0Hz_to_2.0Hz_'+wafer+'.png'">
-				  <img style="display:block;" width="100%" name='ts_median_nep_1Hz_to_2Hz' src='staticimg/plots/last_n/last_3/median_NEP_1.0Hz_to_2.0Hz_all.png'>
+				  <img style="display:block;" width="100%" name='ts_median_nep_1Hz_to_2Hz'
+					   src='staticimg/plots/last_n/last_3/median_NEP_1.0Hz_to_2.0Hz_all.png'>
 				</a>
 			  </td>
 			  <td>
 				<a href="javascript:location.href='staticimg/'+weekdir+'/median_NEP_3.0Hz_to_5.0Hz_'+wafer+'.png'">
-				  <img style="display:block;" width="100%" name='ts_median_nep_3Hz_to_5Hz' src='staticimg/plots/last_n/last_3/median_NEP_3.0Hz_to_5.0Hz_all.png'>
+				  <img style="display:block;" width="100%" name='ts_median_nep_3Hz_to_5Hz'
+					   src='staticimg/plots/last_n/last_3/median_NEP_3.0Hz_to_5.0Hz_all.png'>
 				</a>
 			  </td>
 			  <td>
 				<a href="javascript:location.href='staticimg/'+weekdir+'/median_NEP_10.0Hz_to_15.0Hz_'+wafer+'.png'">
-				  <img style="display:block;" width="100%" name='ts_median_nep_10Hz_to_15Hz' src='staticimg/plots/last_n/last_3/median_NEP_10.0Hz_to_15.0Hz_all.png'>
+				  <img style="display:block;" width="100%" name='ts_median_nep_10Hz_to_15Hz'
+					   src='staticimg/plots/last_n/last_3/median_NEP_10.0Hz_to_15.0Hz_all.png'>
 				</a>
 			  </td>
 			</tr>
@@ -309,22 +334,26 @@
 			<tr>
 			  <td>
 				<a href="javascript:location.href='staticimg/'+weekdir+'/median_NEI_0.1Hz_to_0.5Hz_'+wafer+'.png'">
-				  <img style="display:block;" width="100%" name='ts_median_nei_01Hz_to_05Hz' src='staticimg/plots/last_n/last_3/median_NEI_0.1Hz_to_0.5Hz_all.png'>
+				  <img style="display:block;" width="100%" name='ts_median_nei_01Hz_to_05Hz'
+					   src='staticimg/plots/last_n/last_3/median_NEI_0.1Hz_to_0.5Hz_all.png'>
 				</a>
 			  </td>
 			  <td>
 				<a href="javascript:location.href='staticimg/'+weekdir+'/median_NEI_1.0Hz_to_2.0Hz_'+wafer+'.png'">
-				  <img style="display:block;" width="100%" name='ts_median_nei_1Hz_to_2Hz' src='staticimg/plots/last_n/last_3/median_NEI_1.0Hz_to_2.0Hz_all.png'>
+				  <img style="display:block;" width="100%" name='ts_median_nei_1Hz_to_2Hz'
+					   src='staticimg/plots/last_n/last_3/median_NEI_1.0Hz_to_2.0Hz_all.png'>
 				</a>
 			  </td>
 			  <td>
 				<a href="javascript:location.href='staticimg/'+weekdir+'/median_NEI_3.0Hz_to_5.0Hz_'+wafer+'.png'">
-				  <img style="display:block;" width="100%" name='ts_median_nei_3Hz_to_5Hz' src='staticimg/plots/last_n/last_3/median_NEI_3.0Hz_to_5.0Hz_all.png'>
+				  <img style="display:block;" width="100%" name='ts_median_nei_3Hz_to_5Hz'
+					   src='staticimg/plots/last_n/last_3/median_NEI_3.0Hz_to_5.0Hz_all.png'>
 				</a>
 			  </td>
 			  <td>
 				<a href="javascript:location.href='staticimg/'+weekdir+'/median_NEI_10.0Hz_to_15.0Hz_'+wafer+'.png'">
-				  <img style="display:block;" width="100%" name='ts_median_nei_10Hz_to_15Hz' src='staticimg/plots/last_n/last_3/median_NEI_10.0Hz_to_15.0Hz_all.png'>
+				  <img style="display:block;" width="100%" name='ts_median_nei_10Hz_to_15Hz'
+					   src='staticimg/plots/last_n/last_3/median_NEI_10.0Hz_to_15.0Hz_all.png'>
 				</a>
 			  </td>
 			</tr>
@@ -335,7 +364,7 @@
   </div>
 
   <div id="tabs-maps">
-	<h2>Maps</h2>
+	<h2>Field Observations</h2>
 
 	<table>
 	  <tr>
@@ -370,617 +399,6 @@
 		  </table>
 		</td>
 
-		<td valign="top">
-		  <table style="table-layout:fixed">
-			<tr>
-			  <td colspan=3>
-				<h2>Temperature Maps</h2>
-			  </td>
-			</tr>
-			<tr>
-			  <td>
-				<a href="javascript:location.href='staticimg/'+mapweekdir+'/90GHz-T_map.png'">
-				  <img style="display:block;" width="100%" name='map_t_90' src='staticimg/maps/figures/last_n/last_30/90GHz-T_map.png'>
-				</a>
-			  </td>
-			  <td>
-				<a href="javascript:location.href='staticimg/'+mapweekdir+'/150GHz-T_map.png'">
-				  <img style="display:block;" width="100%" name='map_t_150' src='staticimg/maps/figures/last_n/last_30/150GHz-T_map.png'>
-				</a>
-			  </td>
-			  <td>
-				<a href="javascript:location.href='staticimg/'+mapweekdir+'/220GHz-T_map.png'">
-				  <img style="display:block;" width="100%" name='map_t_220' src='staticimg/maps/figures/last_n/last_30/220GHz-T_map.png'>
-				</a>
-			  </td>
-			</tr>
-			<tr>
-=======
-  <title>SPT-3G Data Quality Summary</title>
-  
-  <link rel="stylesheet" href="css/default-skin/default-skin.css" />
-  <link rel="stylesheet" href="css/default.css" />
-  
-  <script src="js/jquery-1.12.4.js"></script>
-  <script src="js/jquery-ui.js"></script>
-  <script src="js/summary.js"></script>
-  <script type="text/javascript" src="js/moment.min.js"></script>
-  <script>
-    wafer='all';
-    weekdir='plots/last_n/last_3'
-    mapweekdir='maps/figures/last_n/last_7'
-    
-    function update_figs() {
-      document["ts_median_cal_sn_highel"].src        = 'staticimg/'+weekdir+'/median_cal_sn_4Hz_highel_'+wafer+'.png';
-      document["ts_median_cal_response_highel"].src  = 'staticimg/'+weekdir+'/median_cal_response_4Hz_highel_'+wafer+'.png';
-      document["ts_alive_bolos_cal_highel"].src      = 'staticimg/'+weekdir+'/alive_bolos_cal_4Hz_highel_'+wafer+'.png';
-      
-      document["ts_median_cal_sn_lowel"].src         = 'staticimg/'+weekdir+'/median_cal_sn_4Hz_lowel_'+wafer+'.png';
-      document["ts_median_cal_response_lowel"].src   = 'staticimg/'+weekdir+'/median_cal_response_4Hz_lowel_'+wafer+'.png';
-      document["ts_alive_bolos_cal_lowel"].src       = 'staticimg/'+weekdir+'/alive_bolos_cal_4Hz_lowel_'+wafer+'.png';
-      
-      document["ts_median_elnod_sn"].src             = 'staticimg/'+weekdir+'/median_elnod_sn_'+wafer+'.png';
-      document["ts_median_elnod_iq"].src             = 'staticimg/'+weekdir+'/median_elnod_iq_phase_'+wafer+'.png';
-      document["ts_alive_bolos_elnod"].src           = 'staticimg/'+weekdir+'/alive_bolos_elnod_'+wafer+'.png';
-      
-      document["ts_rcw38_sky_transmission"].src      = 'staticimg/'+weekdir+'/rcw38_sky_transmission_'+wafer+'.png';
-      
-      document["ts_median_rcw38_fluxcal"].src        = 'staticimg/'+weekdir+'/median_rcw38_fluxcal_'+wafer+'.png';
-      document["ts_median_rcw38_intflux"].src        = 'staticimg/'+weekdir+'/median_rcw38_intflux_'+wafer+'.png';
-      document["ts_alive_bolos_rcw38"].src           = 'staticimg/'+weekdir+'/alive_bolos_rcw38_'+wafer+'.png';
-      
-      document["ts_mat5a_sky_transmission"].src      = 'staticimg/'+weekdir+'/mat5a_sky_transmission_'+wafer+'.png';
-      
-      document["ts_median_mat5a_fluxcal"].src        = 'staticimg/'+weekdir+'/median_mat5a_fluxcal_'+wafer+'.png';
-      document["ts_median_mat5a_intflux"].src        = 'staticimg/'+weekdir+'/median_mat5a_intflux_'+wafer+'.png';
-      document["ts_alive_bolos_mat5a"].src           = 'staticimg/'+weekdir+'/alive_bolos_mat5a_'+wafer+'.png';
-      
-      document["ts_median_net_01Hz_to_05Hz"].src     = 'staticimg/'+weekdir+'/median_NET_0.1Hz_to_0.5Hz_'+wafer+'.png';
-      document["ts_median_net_1Hz_to_2Hz"].src       = 'staticimg/'+weekdir+'/median_NET_1.0Hz_to_2.0Hz_'+wafer+'.png';
-      document["ts_median_net_3Hz_to_5Hz"].src       = 'staticimg/'+weekdir+'/median_NET_3.0Hz_to_5.0Hz_'+wafer+'.png';
-      document["ts_median_net_10Hz_to_15Hz"].src     = 'staticimg/'+weekdir+'/median_NET_10.0Hz_to_15.0Hz_'+wafer+'.png';
-      
-      document["ts_median_nep_01Hz_to_05Hz"].src     = 'staticimg/'+weekdir+'/median_NEP_0.1Hz_to_0.5Hz_'+wafer+'.png';
-      document["ts_median_nep_1Hz_to_2Hz"].src       = 'staticimg/'+weekdir+'/median_NEP_1.0Hz_to_2.0Hz_'+wafer+'.png';
-      document["ts_median_nep_3Hz_to_5Hz"].src       = 'staticimg/'+weekdir+'/median_NEP_3.0Hz_to_5.0Hz_'+wafer+'.png';
-      document["ts_median_nep_10Hz_to_15Hz"].src     = 'staticimg/'+weekdir+'/median_NEP_10.0Hz_to_15.0Hz_'+wafer+'.png';
-      
-      document["ts_median_nei_01Hz_to_05Hz"].src     = 'staticimg/'+weekdir+'/median_NEI_0.1Hz_to_0.5Hz_'+wafer+'.png';
-      document["ts_median_nei_1Hz_to_2Hz"].src       = 'staticimg/'+weekdir+'/median_NEI_1.0Hz_to_2.0Hz_'+wafer+'.png';
-      document["ts_median_nei_3Hz_to_5Hz"].src       = 'staticimg/'+weekdir+'/median_NEI_3.0Hz_to_5.0Hz_'+wafer+'.png';
-      document["ts_median_nei_10Hz_to_15Hz"].src     = 'staticimg/'+weekdir+'/median_NEI_10.0Hz_to_15.0Hz_'+wafer+'.png';
-      
-      document["map_t_90"].src  = 'staticimg/'+mapweekdir+'/90GHz-T_map.png'
-      document["map_t_150"].src = 'staticimg/'+mapweekdir+'/150GHz-T_map.png'
-      document["map_t_220"].src = 'staticimg/'+mapweekdir+'/220GHz-T_map.png'
-      
-      document["map_tt_90"].src  = 'staticimg/'+mapweekdir+'/90GHz-TT_weight_map.png'  
-      document["map_tt_150"].src = 'staticimg/'+mapweekdir+'/150GHz-TT_weight_map.png'
-      document["map_tt_220"].src = 'staticimg/'+mapweekdir+'/220GHz-TT_weight_map.png'
-      
-      document["weight_xsection_90"].src  = 'staticimg/'+mapweekdir+'/90GHz-TT_weight_map_cross_sectional_view.png'
-      document["weight_xsection_150"].src = 'staticimg/'+mapweekdir+'/150GHz-TT_weight_map_cross_sectional_view.png'
-      document["weight_xsection_220"].src = 'staticimg/'+mapweekdir+'/220GHz-TT_weight_map_cross_sectional_view.png'
-      
-      document["map_noise_t_90"].src  = 'staticimg/'+mapweekdir+'/90GHz-T_map_noise_levels_from_individual_maps.png'
-      document["map_noise_t_150"].src = 'staticimg/'+mapweekdir+'/150GHz-T_map_noise_levels_from_individual_maps.png'
-      document["map_noise_t_220"].src = 'staticimg/'+mapweekdir+'/220GHz-T_map_noise_levels_from_individual_maps.png'
-      
-      document["mean_tt_90"].src  = 'staticimg/'+mapweekdir+'/90GHz-T_map_mean_of_tt_weight_map_values.png'
-      document["mean_tt_150"].src = 'staticimg/'+mapweekdir+'/150GHz-T_map_mean_of_tt_weight_map_values.png'
-      document["mean_tt_220"].src = 'staticimg/'+mapweekdir+'/220GHz-T_map_mean_of_tt_weight_map_values.png'
-      
-      document["running_noise_t_90"].src  = 'staticimg/'+mapweekdir+'/90GHz-T_map_noise_levels_from_running_coadds.png'
-      document["running_noise_t_150"].src = 'staticimg/'+mapweekdir+'/150GHz-T_map_noise_levels_from_running_coadds.png'
-      document["running_noise_t_220"].src = 'staticimg/'+mapweekdir+'/220GHz-T_map_noise_levels_from_running_coadds.png'
-      
-      document["ra_offsets_el0"].src = 'staticimg/'+mapweekdir+'/150GHz-T_map_delta_Ras_from_point_sources_in_ra0hdec-44.75.png'
-      document["ra_offsets_el1"].src = 'staticimg/'+mapweekdir+'/150GHz-T_map_delta_Ras_from_point_sources_in_ra0hdec-52.25.png'
-      document["ra_offsets_el2"].src = 'staticimg/'+mapweekdir+'/150GHz-T_map_delta_Ras_from_point_sources_in_ra0hdec-59.75.png'
-      document["ra_offsets_el3"].src = 'staticimg/'+mapweekdir+'/150GHz-T_map_delta_Ras_from_point_sources_in_ra0hdec-67.25.png'
-      
-      document["dec_offsets_el0"].src = 'staticimg/'+mapweekdir+
-                                        '/150GHz-T_map_delta_Decs_from_point_sources_in_ra0hdec-44.75.png'
-      document["dec_offsets_el1"].src = 'staticimg/'+mapweekdir+
-                                        '/150GHz-T_map_delta_Decs_from_point_sources_in_ra0hdec-52.25.png'
-      document["dec_offsets_el2"].src = 'staticimg/'+mapweekdir+
-                                        '/150GHz-T_map_delta_Decs_from_point_sources_in_ra0hdec-59.75.png'
-      document["dec_offsets_el3"].src = 'staticimg/'+mapweekdir+
-                                        '/150GHz-T_map_delta_Decs_from_point_sources_in_ra0hdec-67.25.png'
-      
-      document["flagging_90"].src  = 'staticimg/'+mapweekdir+'/90GHz-T_map_average_numbers_of_flagged_detectors.png'
-      document["flagging_150"].src = 'staticimg/'+mapweekdir+'/150GHz-T_map_average_numbers_of_flagged_detectors.png'
-      document["flagging_220"].src = 'staticimg/'+mapweekdir+'/220GHz-T_map_average_numbers_of_flagged_detectors.png'
-      
-      document["fractional_coverage_90"].src = 'staticimg/'+mapweekdir+
-                                               '/90GHz-T_map_fractional_coverage_in_tt_weight_maps.png'
-      document["fractional_coverage_150"].src = 'staticimg/'+mapweekdir+
-                                                '/150GHz-T_map_fractional_coverage_in_tt_weight_maps.png'
-      document["fractional_coverage_220"].src = 'staticimg/'+mapweekdir+
-                                                '/220GHz-T_map_fractional_coverage_in_tt_weight_maps.png'
-      
-      document["xspec_ratio_90"].src = 'staticimg/'+mapweekdir+'/90GHz-T_map_averages_of_power_spectra_ratios.png'
-      document["xspec_ratio_150"].src = 'staticimg/'+mapweekdir+'/150GHz-T_map_averages_of_power_spectra_ratios.png'
-      document["xspec_ratio_220"].src = 'staticimg/'+mapweekdir+'/220GHz-T_map_averages_of_power_spectra_ratios.png'
-      
-      document["observation_durations"].src = 'staticimg/'+mapweekdir+'/observation_durations.png'
-      
-      document["cal_vs_el_by_field_90"].src  = 'staticimg/'+mapweekdir+
-                                               '/90GHz-T_map_median_cal_resp_percentage_changes_by_field.png'
-      document["cal_vs_el_by_field_150"].src = 'staticimg/'+mapweekdir+
-                                               '/150GHz-T_map_median_cal_resp_percentage_changes_by_field.png'
-      document["cal_vs_el_by_field_220"].src = 'staticimg/'+mapweekdir+
-                                               '/220GHz-T_map_median_cal_resp_percentage_changes_by_field.png'
-      
-      document["cal_vs_el_by_wafer_90"].src  = 'staticimg/'+mapweekdir+
-                                               '/90GHz-T_map_median_cal_resp_percentage_changes_by_wafer.png'
-      document["cal_vs_el_by_wafer_150"].src = 'staticimg/'+mapweekdir+
-                                               '/150GHz-T_map_median_cal_resp_percentage_changes_by_wafer.png'
-      document["cal_vs_el_by_wafer_220"].src = 'staticimg/'+mapweekdir+
-                                               '/220GHz-T_map_median_cal_resp_percentage_changes_by_wafer.png'
-    }
-    
-    function update_visibility() {
-      if(!window["mapweekdir"].includes('yearly')) {
-        $(".maps_yearly").hide();
-        $(".maps_non_yearly").show();
-      }
-      else {
-        $(".maps_yearly").show();
-        $(".maps_non_yearly").hide();
-      }
-    }
-    
-    function set_variable(variable, newVal) {
-      window[variable]=newVal;
-      update_figs();
-      update_visibility();
-    }
-    
-    function load_plots_timeseries() {
-      get_old_timeseries_plotdirs('last_n');
-      get_old_timeseries_plotdirs('monthly');
-      get_old_timeseries_plotdirs('weekly');
-    }
-    
-    function load_plots_maps() {
-      get_old_map_plotdirs('last_n');
-      get_old_map_plotdirs('yearly');
-      get_old_map_plotdirs('monthly');
-      get_old_map_plotdirs('weekly');
-    }
-    
-    function open_tab(tabId) {
-      $("#summarystats").hide();
-      $("#maps").hide();
-      $("#readme").hide();
-      $("#"+tabId).show();
-      update_visibility();
-    }
-  </script>
-</head>
-
-
-<body onload="load_plots_timeseries();">
-
-  <div class="tab">
-    <button class="tablink" onclick="open_tab('summarystats'); load_plots_timeseries()">Calibration Observations</button>
-    <button class="tablink" onclick="open_tab('maps'); load_plots_maps()">Field Observations</button>
-    <button class="tablink" onclick="open_tab('readme')">Read Me</button>
-  </div>
-
-  <div id="summarystats" class="tabcontent">
-    <table>
-      <tr>
-        <td colspan="2">
-          <table>
-            <tr>
-              <td>
-                <h2>Calibration Observations</h2>
-                <button class="btn" onclick="set_variable('wafer','w172')">w172</button>
-                <button class="btn" onclick="set_variable('wafer','w174')">w174</button>
-                <button class="btn" onclick="set_variable('wafer','w176')">w176</button>
-                <button class="btn" onclick="set_variable('wafer','w177')">w177</button>
-                <button class="btn" onclick="set_variable('wafer','w180')">w180</button>
-                <button class="btn" onclick="set_variable('wafer','w181')">w181</button>
-                <button class="btn" onclick="set_variable('wafer','w188')">w188</button>
-                <button class="btn" onclick="set_variable('wafer','w203')">w203</button>
-                <button class="btn" onclick="set_variable('wafer','w204')">w204</button>
-                <button class="btn" onclick="set_variable('wafer','w206')">w206</button>
-                <button class="btn" onclick="set_variable('wafer','all')">all</button>
-              </td>
-            </tr>
-          </table>
-        </td>
-      </tr>
-      
-      <tr>
-        <td valign="top" width="120">
-          <table>
-            <tr>
-              <td>
-                <b>Last N days</b>
-              </td>
-            </tr>
-            <tr>
-              <td>
-                <div id="datalist_last_n_stats" class="datalist_last_n" />
-              </td>
-            </tr>
-            <tr>
-              <td>
-                <b>Monthly</b>
-              </td>
-            </tr>
-            <tr>
-              <td>
-                <div id="datalist_monthly_stats" class="datalist_monthly" />
-              </td>
-            </tr>
-            <tr>
-              <td>
-                <b>Weekly</b>
-              </td>
-            </tr>
-            <tr>
-              <td>
-                <div id="datalist_weekly_stats" class="datalist_weekly" />
-              </td>
-            </tr>
-          </table>
-        </td>
-  
-        <td>
-          <table style="table-layout:fixed">
-            <tr>
-              <td colspan=3>
-                <h2>Calibrator (low elevation)</h2>
-              </td>
-            </tr>
-            <tr>
-              <td>
-                <a href="javascript:location.href='staticimg/'+weekdir+'/median_cal_response_4Hz_lowel_'+wafer+'.png'">
-                  <img style="display:block;" width="100%" name='ts_median_cal_response_lowel'
-                       src='staticimg/plots/last_n/last_3/median_cal_response_4Hz_lowel_all.png'>
-                </a>
-              </td>
-              <td>
-                <a href="javascript:location.href='staticimg/'+weekdir+'/median_cal_sn_4Hz_lowel_'+wafer+'.png'">
-                  <img style="display:block;" width="100%" name='ts_median_cal_sn_lowel' 
-                       src='staticimg/plots/last_n/last_3/median_cal_sn_4Hz_lowel_all.png'>
-                </a>
-              </td>
-              <td>
-                <a href="javascript:location.href='staticimg/'+weekdir+'/alive_bolos_cal_4Hz_lowel_'+wafer+'.png'">
-                  <img style="display:block;" width="100%" name='ts_alive_bolos_cal_lowel' 
-                       src='staticimg/plots/last_n/last_3/alive_bolos_cal_4Hz_lowel_all.png'>
-                </a>
-              </td>
-            </tr>
-          </table>
-          <br>
-          
-          <table style="table-layout:fixed">
-            <tr>
-              <td colspan=3>
-                <h2>Calibrator (high elevation)</h2>
-              </td>
-            </tr>
-            <tr>
-              <td>
-                <a href="javascript:location.href='staticimg/'+weekdir+'/median_cal_response_4Hz_highel_'+wafer+'.png'">
-                  <img style="display:block;" width="100%" name='ts_median_cal_response_highel' 
-                       src='staticimg/plots/last_n/last_3/median_cal_response_4Hz_highel_all.png'>
-                </a>
-              </td>
-              <td>
-                <a href="javascript:location.href='staticimg/'+weekdir+'/median_cal_sn_4Hz_highel_'+wafer+'.png'">
-                  <img style="display:block;" width="100%" name='ts_median_cal_sn_highel' 
-                       src='staticimg/plots/last_n/last_3/median_cal_sn_4Hz_highel_all.png'>
-                </a>
-              </td>
-              <td>
-                <a href="javascript:location.href='staticimg/'+weekdir+'/alive_bolos_cal_4Hz_highel_'+wafer+'.png'">
-                  <img style="display:block;" width="100%" name='ts_alive_bolos_cal_highel' 
-                       src='staticimg/plots/last_n/last_3/alive_bolos_cal_4Hz_highel_all.png'>
-                </a>
-              </td>
-            </tr>
-          </table>
-          <br>
-        
-          <table style="table-layout:fixed">
-            <tr>
-              <td colspan=3>
-                <h2>Elnod</h2>
-              </td>
-            </tr>
-            <tr>
-              <td>
-                <a href="javascript:location.href='staticimg/'+weekdir+'/median_elnod_sn_'+wafer+'.png'">
-                  <img style="display:block;" width="100%" name='ts_median_elnod_sn' 
-                       src='staticimg/plots/last_n/last_3/median_elnod_sn_all.png'>
-                </a>
-              </td>
-              <td>
-                <a href="javascript:location.href='staticimg/'+weekdir+'/median_elnod_iq_phase_'+wafer+'.png'">
-                  <img style="display:block;" width="100%" name='ts_median_elnod_iq' 
-                       src='staticimg/plots/last_n/last_3/median_elnod_iq_phase_all.png'>
-                </a>
-              </td>
-              <td>
-                <a href="javascript:location.href='staticimg/'+weekdir+'/alive_bolos_elnod_'+wafer+'.png'">
-                  <img style="display:block;" width="100%" name='ts_alive_bolos_elnod' 
-                       src='staticimg/plots/last_n/last_3/alive_bolos_elnod_all.png'>
-                </a>
-              </td>
-            </tr>
-          </table>
-          <br>
-          
-          <table style="table-layout:fixed" width="66%">
-            <tr>
-              <td colspan=3>
-                <h2>RCW38 Fast Point</h2>
-              </td>
-            </tr>
-            <tr>
-              <td>
-                <a href="javascript:location.href='staticimg/'+weekdir+'/median_rcw38_fluxcal_'+wafer+'.png'">
-                  <img style="display:block;" width="100%" name='ts_median_rcw38_fluxcal' 
-                       src='staticimg/plots/last_n/last_3/median_rcw38_fluxcal_all.png'>
-                </a>
-              </td>
-              <td>
-                <a href="javascript:location.href='staticimg/'+weekdir+'/median_rcw38_intflux_'+wafer+'.png'">
-                  <img style="display:block;" width="100%" name='ts_median_rcw38_intflux' 
-                       src='staticimg/plots/last_n/last_3/median_rcw38_intflux_all.png'>
-                </a>
-              </td>
-              <td>
-                <a href="javascript:location.href='staticimg/'+weekdir+'/alive_bolos_rcw38_'+wafer+'.png'">
-                  <img style="display:block;" width="100%" name='ts_alive_bolos_rcw38' 
-                       src='staticimg/plots/last_n/last_3/alive_bolos_rcw38_all.png'>
-                </a>
-              </td>
-            </tr>
-          </table>
-          <br>
-          
-          <table style="table-layout:fixed" width="33%">
-            <tr>
-              <td colspan=3>
-                <h2>RCW38 Very Fast Point</h2>
-              </td>
-            </tr>
-            <tr>
-              <td>
-                <a href="javascript:location.href='staticimg/'+weekdir+'/rcw38_sky_transmission_'+wafer+'.png'">
-                  <img style="display:block;" width="100%" name='ts_rcw38_sky_transmission' 
-                       src='staticimg/plots/last_n/last_3/rcw38_sky_transmission_all.png'>
-                </a>
-              </td>
-            </tr>
-          </table>
-          <br>
-          
-          <table style="table-layout:fixed" width="66%">
-            <tr>
-              <td colspan=3>
-                <h2>MAT5A Fast Point</h2>
-              </td>
-            </tr>
-            <tr>
-              <td>
-                <a href="javascript:location.href='staticimg/'+weekdir+'/median_mat5a_fluxcal_'+wafer+'.png'">
-                  <img style="display:block;" width="100%" name='ts_median_mat5a_fluxcal' 
-                       src='staticimg/plots/last_n/last_3/median_mat5a_fluxcal_all.png'>
-                </a>
-              </td>
-              <td>
-                <a href="javascript:location.href='staticimg/'+weekdir+'/median_mat5a_intflux_'+wafer+'.png'">
-                  <img style="display:block;" width="100%" name='ts_median_mat5a_intflux' 
-                       src='staticimg/plots/last_n/last_3/median_mat5a_intflux_all.png'>
-                </a>
-              </td>
-              <td>
-                <a href="javascript:location.href='staticimg/'+weekdir+'/alive_bolos_mat5a_'+wafer+'.png'">
-                  <img style="display:block;" width="100%" name='ts_alive_bolos_mat5a' 
-                       src='staticimg/plots/last_n/last_3/alive_bolos_mat5a_all.png'>
-                </a>
-              </td>
-            </tr>
-          </table>
-          <br>
-          
-          <table style="table-layout:fixed" width="33%">
-            <tr>
-              <td colspan=3>
-                <h2>MAT5A Very Fast Point</h2>
-              </td>
-            </tr>
-            <tr>
-              <td>
-                <a href="javascript:location.href='staticimg/'+weekdir+'/mat5a_sky_transmission_'+wafer+'.png'">
-                  <img style="display:block;" width="100%" name='ts_mat5a_sky_transmission' 
-                       src='staticimg/plots/last_n/last_3/mat5a_sky_transmission_all.png'>
-                </a>
-              </td>
-            </tr>
-          </table>
-          <br>
-          
-          <table style="table-layout:fixed">
-            <tr>
-              <td colspan=4>
-                <h2>Noise - NET</h2>
-              </td>
-            </tr>
-            <tr>
-              <td>
-                <a href="javascript:location.href='staticimg/'+weekdir+'/median_NET_0.1Hz_to_0.5Hz_'+wafer+'.png'">
-                  <img style="display:block;" width="100%" name='ts_median_net_01Hz_to_05Hz' 
-                       src='staticimg/plots/last_n/last_3/median_NET_0.1Hz_to_0.5Hz_all.png'>
-                </a>
-              </td>
-              <td>
-                <a href="javascript:location.href='staticimg/'+weekdir+'/median_NET_1.0Hz_to_2.0Hz_'+wafer+'.png'">
-                  <img style="display:block;" width="100%" name='ts_median_net_1Hz_to_2Hz' 
-                       src='staticimg/plots/last_n/last_3/median_NET_1.0Hz_to_2.0Hz_all.png'>
-                </a>
-              </td>
-              <td>
-                <a href="javascript:location.href='staticimg/'+weekdir+'/median_NET_3.0Hz_to_5.0Hz_'+wafer+'.png'">
-                  <img style="display:block;" width="100%" name='ts_median_net_3Hz_to_5Hz' 
-                       src='staticimg/plots/last_n/last_3/median_NET_3.0Hz_to_5.0Hz_all.png'>
-                </a>
-              </td>
-              <td>
-                <a href="javascript:location.href='staticimg/'+weekdir+'/median_NET_10.0Hz_to_15.0Hz_'+wafer+'.png'">
-                  <img style="display:block;" width="100%" name='ts_median_net_10Hz_to_15Hz' 
-                       src='staticimg/plots/last_n/last_3/median_NET_10.0Hz_to_15.0Hz_all.png'>
-                </a>
-              </td>
-            </tr>
-          </table>
-          <br>
-          
-          <table style="table-layout:fixed">
-            <tr>
-              <td colspan=4>
-                <h2>Noise - NEP</h2>
-              </td>
-            </tr>
-            <tr>
-              <td>
-                <a href="javascript:location.href='staticimg/'+weekdir+'/median_NEP_0.1Hz_to_0.5Hz_'+wafer+'.png'">
-                  <img style="display:block;" width="100%" name='ts_median_nep_01Hz_to_05Hz' 
-                       src='staticimg/plots/last_n/last_3/median_NEP_0.1Hz_to_0.5Hz_all.png'>
-                </a>
-              </td>
-              <td>
-                <a href="javascript:location.href='staticimg/'+weekdir+'/median_NEP_1.0Hz_to_2.0Hz_'+wafer+'.png'">
-                  <img style="display:block;" width="100%" name='ts_median_nep_1Hz_to_2Hz' 
-                       src='staticimg/plots/last_n/last_3/median_NEP_1.0Hz_to_2.0Hz_all.png'>
-                </a>
-              </td>
-              <td>
-                <a href="javascript:location.href='staticimg/'+weekdir+'/median_NEP_3.0Hz_to_5.0Hz_'+wafer+'.png'">
-                  <img style="display:block;" width="100%" name='ts_median_nep_3Hz_to_5Hz' 
-                       src='staticimg/plots/last_n/last_3/median_NEP_3.0Hz_to_5.0Hz_all.png'>
-                </a>
-              </td>
-              <td>
-                <a href="javascript:location.href='staticimg/'+weekdir+'/median_NEP_10.0Hz_to_15.0Hz_'+wafer+'.png'">
-                  <img style="display:block;" width="100%" name='ts_median_nep_10Hz_to_15Hz' 
-                       src='staticimg/plots/last_n/last_3/median_NEP_10.0Hz_to_15.0Hz_all.png'>
-                </a>
-              </td>
-            </tr>
-          </table>
-          <br>
-          
-          <table style="table-layout:fixed">
-            <tr>
-              <td colspan=4>
-                <h2>Noise - NEI</h2>
-              </td>
-            </tr>
-            <tr>
-              <td>
-                <a href="javascript:location.href='staticimg/'+weekdir+'/median_NEI_0.1Hz_to_0.5Hz_'+wafer+'.png'">
-                  <img style="display:block;" width="100%" name='ts_median_nei_01Hz_to_05Hz' 
-                       src='staticimg/plots/last_n/last_3/median_NEI_0.1Hz_to_0.5Hz_all.png'>
-                </a>
-              </td>
-              <td>
-                <a href="javascript:location.href='staticimg/'+weekdir+'/median_NEI_1.0Hz_to_2.0Hz_'+wafer+'.png'">
-                  <img style="display:block;" width="100%" name='ts_median_nei_1Hz_to_2Hz' 
-                       src='staticimg/plots/last_n/last_3/median_NEI_1.0Hz_to_2.0Hz_all.png'>
-                </a>
-              </td>
-              <td>
-                <a href="javascript:location.href='staticimg/'+weekdir+'/median_NEI_3.0Hz_to_5.0Hz_'+wafer+'.png'">
-                  <img style="display:block;" width="100%" name='ts_median_nei_3Hz_to_5Hz' 
-                       src='staticimg/plots/last_n/last_3/median_NEI_3.0Hz_to_5.0Hz_all.png'>
-                </a>
-              </td>
-              <td>
-                <a href="javascript:location.href='staticimg/'+weekdir+'/median_NEI_10.0Hz_to_15.0Hz_'+wafer+'.png'">
-                  <img style="display:block;" width="100%" name='ts_median_nei_10Hz_to_15Hz' 
-                       src='staticimg/plots/last_n/last_3/median_NEI_10.0Hz_to_15.0Hz_all.png'>
-                </a>
-              </td>
-            </tr>
-          </table>
-          <br>
-        
-        </td>
-      </tr>
-    </table>
-  </div>
-  
-  
-  <div id="maps" class="tabcontent" style="display: none">
-    <table>
-      <tr>
-        <td colspan="2">
-          <table>
-            <tr>
-              <td>
-                <h2>Field Observations</h2>
-              </td>
-            </tr>
-           </table>
-          </td>
-      </tr>
-      
-      <tr>
-        <td valign="top" width="120">
-          <table>
-            <tr>
-              <td>
-                <b>Last N days</b>
-              </td>
-            </tr>
-            <tr>
-              <td>
-                <div id="datalist_last_n_maps" class="datalist_last_n" />
-              </td>
-            </tr>
-            <tr>
-              <td>
-                <b>Yearly</b>
-              </td>
-            </tr>
-            <tr>
-              <td>
-                <div id="datalist_yearly_maps" class="datalist_yearly" />
-              </td>
-            </tr>
-            <tr>
-              <td>
-                <b>Monthly</b>
-              </td>
-            </tr>
-            <tr>
-              <td>
-                <div id="datalist_monthly_maps" class="datalist_monthly" />
-              </td>
-            </tr>
-            <tr>
-              <td>
-                <b>Weekly</b>
-              </td>
-            </tr>
-            <tr>
-              <td>
-                <div id="datalist_weekly_maps" class="datalist_weekly" />
-              </td>
-            </tr>
-          </table>
-        </td>
-        
         <td valign="top">
           <table style="table-layout:fixed">
             <tr>
@@ -1044,7 +462,6 @@
             <tr><td><br></td></tr>
             
             <tr>
->>>>>>> a8315b8d
               <td colspan="3">
                 <h3>TT Weight Map Cross Sections</h3>
               </td>
@@ -1069,97 +486,6 @@
                 </a>
               </td>
             </tr>
-<<<<<<< HEAD
-			<tr class="maps_non_yearly">
-			  <td colspan=3>
-				<h2>Map Noise Levels</h2>
-			  </td>
-			</tr>
-			<tr class="maps_non_yearly">
-			  <td>
-				<a href="javascript:location.href='staticimg/'+mapweekdir+'/90GHz-T_map_noise_levels_from_individual_maps.png">
-				  <img style="display:block;" width="100%" name='map_noise_t_90' src='staticimg/maps/figures/last_n/last_30/90GHz-T_map_noise_levels_from_individual_maps.png'>
-				</a>
-			  </td>
-			  <td>
-				<a href="javascript:location.href='staticimg/'+mapweekdir+'/150GHz-T_map_noise_levels_from_individual_maps.png'">
-				  <img style="display:block;" width="100%" name='map_noise_t_150' src='staticimg/maps/figures/last_n/last_30/150GHz-T_map_noise_levels_from_individual_maps.png'>
-				</a>
-			  </td>
-			  <td>
-				<a href="javascript:location.href='staticimg/'+mapweekdir+'/220GHz-T_map_noise_levels_from_individual_maps.png'">
-				  <img style="display:block;" width="100%" name='map_noise_t_220' src='staticimg/maps/figures/last_n/last_30/220GHz-T_map_noise_levels_from_individual_maps.png'>
-				</a>
-			  </td>
-			</tr>
-			<tr class="maps_non_yearly">
-			  <td colspan=3>
-				<h2>RA Offsets of Point Sources</h2>
-			  </td>
-			</tr>
-			<tr class="maps_non_yearly">
-			  <td>
-				<a href="javascript:location.href='staticimg/'+mapweekdir+'/90GHz-T_map_delta_Ras_from_point_sources.png">
-				  <img style="display:block;" width="100%" name='map_delta_ras_t_90' src='staticimg/maps/figures/last_n/last_30/90GHz-T_map_delta_Ras_from_point_sources.png'>
-				</a>
-			  </td>
-			  <td>
-				<a href="javascript:location.href='staticimg/'+mapweekdir+'/150GHz-T_map_delta_Ras_from_point_sources.png'">
-				  <img style="display:block;" width="100%" name='map_delta_ras_t_150' src='staticimg/maps/figures/last_n/last_30/150GHz-T_map_delta_Ras_from_point_sources.png'>
-				</a>
-			  </td>
-			  <td>
-				<a href="javascript:location.href='staticimg/'+mapweekdir+'/220GHz-T_map_delta_Ras_from_point_sources.png'">
-				  <img style="display:block;" width="100%" name='map_delta_ras_t_220' src='staticimg/maps/figures/last_n/last_30/220GHz-T_map_delta_Ras_from_point_sources.png'>
-				</a>
-			  </td>
-			</tr>
-			<tr class="maps_non_yearly">
-			  <td colspan=3>
-				<h2>Dec Offsets of Point Sources</h2>
-			  </td>
-			</tr>
-			<tr class="maps_non_yearly">
-			  <td>
-				<a href="javascript:location.href='staticimg/'+mapweekdir+'/90GHz-T_map_delta_Decs_from_point_sources.png">
-				  <img style="display:block;" width="100%" name='map_delta_decs_t_90' src='staticimg/maps/figures/last_n/last_30/90GHz-T_map_delta_Decs_from_point_sources.png'>
-				</a>
-			  </td>
-			  <td>
-				<a href="javascript:location.href='staticimg/'+mapweekdir+'/150GHz-T_map_delta_Decs_from_point_sources.png'">
-				  <img style="display:block;" width="100%" name='map_delta_decs_t_150' src='staticimg/maps/figures/last_n/last_30/150GHz-T_map_delta_Decs_from_point_sources.png'>
-				</a>
-			  </td>
-			  <td>
-				<a href="javascript:location.href='staticimg/'+mapweekdir+'/220GHz-T_map_delta_Decs_from_point_sources.png'">
-				  <img style="display:block;" width="100%" name='map_delta_decs_t_220' src='staticimg/maps/figures/last_n/last_30/220GHz-T_map_delta_Decs_from_point_sources.png'>
-				</a>
-			  </td>
-			</tr>
-			<tr class="maps_non_yearly">
-			  <td colspan=3>
-				<h2>Flagging Statistics</h2>
-			  </td>
-			</tr>
-			<tr class="maps_non_yearly">
-			  <td>
-				<a href="javascript:location.href='staticimg/'+mapweekdir+'/90GHz-T_map_average_numbers_of_flagged_detectors.png">
-				  <img style="display:block;" width="100%" name='flagging_90' src='staticimg/maps/figures/last_n/last_30/90GHz-T_map_average_numbers_of_flagged_detectors.png'>
-				</a>
-			  </td>
-			  <td>
-				<a href="javascript:location.href='staticimg/'+mapweekdir+'/150GHz-T_map_average_numbers_of_flagged_detectors.png'">
-				  <img style="display:block;" width="100%" name='flagging_150' src='staticimg/maps/figures/last_n/last_30/150GHz-T_map_average_numbers_of_flagged_detectors.png'>
-				</a>
-			  </td>
-			  <td>
-				<a href="javascript:location.href='staticimg/'+mapweekdir+'/220GHz-T_map_average_numbers_of_flagged_detectors.png'">
-				  <img style="display:block;" width="100%" name='flagging_220' src='staticimg/maps/figures/last_n/last_30/220GHz-T_map_average_numbers_of_flagged_detectors.png'>
-				</a>
-			  </td>
-			</tr>
-			<tr class="maps_yearly">
-=======
             <tr><td><br></td></tr>
             
             <tr>
@@ -1233,7 +559,6 @@
             </tr>
             
             <tr class="maps_yearly">
->>>>>>> a8315b8d
               <td colspan="3">
                 <h3>Noise Levels in Running Coadded T Maps</h3>
               </td>
@@ -1261,14 +586,7 @@
                 </a>
               </td>
             </tr>
-<<<<<<< HEAD
-		  </table>
-		</td>
-	  </tr>
-	</table>
-  </div>
-</div>
-=======
+
             <tr class="maps_yearly">
               <td><br></td>
             </tr>
@@ -1634,7 +952,7 @@
     </table>
   </div>
   
-  <div id="readme" class="tabcontent" style="display: none">
+  <div id="tabs-readme">
     <table>
       <tr>
         <td>
@@ -1643,7 +961,6 @@
       </tr>
     </table>
   </div>  
->>>>>>> a8315b8d
 
 </body>
 
