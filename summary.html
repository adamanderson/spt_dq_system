<html>

<head>
<title>SPT-3G Data Quality Summary</title>
<link rel="stylesheet" type="text/css" href="css/jquery-ui.css">
<script type="text/javascript" src="js/js.cookie.min.js"></script>
<script type="text/javascript" src="js/jquery-1.12.4.js"></script>
<script type="text/javascript" src="js/jquery-ui.js"></script>
<script type="text/javascript" src="js/moment.min.js"></script>
<script type="text/javascript" src="js/summary.js"></script>
<style>
  .container-wafer-selector {
    display: flex;
    height: 70px;
    padding: 1%;
    align-items: center;
  }
  .container-all-figs {
    display: flex;
    flex-direction: row;
    flex-wrap: nowrap;
    width: 100%;
  }
  .container-time-interval-selector,
  .container-figs-one-interval {
    overflow: scroll;
    padding: 1%;
  }
  .container-time-interval-selector {
    width: 14%;
  }
  .container-figs-one-interval {
    width: 86%;
  }
  .fig-with-border {
    border-width: 1px;
    border-color: rgba(0, 0, 0, 0.1);
    border-style: solid;
  }
  .field-with-border {
    border-width: 1px;
    border-color: rgba(0, 0, 0, 0.2);
  }
  p {
    line-height: 1.4;
  }
</style>
</head>

<body>
<div id="tabs">
  <ul>
    <li><a href="#tabs-summarystats">Calibration Observations</a></li>
    <li><a href="#tabs-maps">Field Observations</a></li>
    <li><a href="#tabs-readme">Read Me</a></li>
  </ul>
  
  <div id="tabs-summarystats" style="padding:10px 10px 10px 10px;">
    <div class="container-wafer-selector" style="background-color:hsla(120, 100%, 75%, 0.02);">
      <form>
        <fieldset class="field-with-border">
          <legend>Wafer</legend>
          <div id="waferlist">
            <input type="radio" id="wafers-w172" name="wafers" value="w172">
            <label for="wafers-w172">w172</label>
            <input type="radio" id="wafers-w174" name="wafers" value="w174">
            <label for="wafers-w174">w174</label>
            <input type="radio" id="wafers-w176" name="wafers" value="w176">
            <label for="wafers-w176">w176</label>
            <input type="radio" id="wafers-w177" name="wafers" value="w177">
            <label for="wafers-w177">w177</label>
            <input type="radio" id="wafers-w180" name="wafers" value="w180">
            <label for="wafers-w180">w180</label>
            <input type="radio" id="wafers-w181" name="wafers" value="w181">
            <label for="wafers-w181">w181</label>
            <input type="radio" id="wafers-w188" name="wafers" value="w188">
            <label for="wafers-w188">w188</label>
            <input type="radio" id="wafers-w203" name="wafers" value="w203">
            <label for="wafers-w203">w203</label>
            <input type="radio" id="wafers-w204" name="wafers" value="w204">
            <label for="wafers-w204">w204</label>
            <input type="radio" id="wafers-w206" name="wafers" value="w206">
            <label for="wafers-w206">w206</label>
            <input type="radio" id="wafers-all" name="wafers" value="all">
            <label for="wafers-all">all</label>
          </div>
        </fieldset>
      </form>
    </div>

<<<<<<< HEAD
    <div class="container-all-figs" style="height:72vh;">
=======

    <div class="container-all-figs" style="height:70vh;">
>>>>>>> e71c15da
      <div class="container-time-interval-selector" style="background-color:hsla(210, 100%, 75%, 0.01);">
        <form>
          <fieldset class="field-with-border">
            <legend>Recent</legend>
            <div id="datalist_summary_last_n">
            </div>
          </fieldset>
          <br>
          <fieldset class="field-with-border">
            <legend>Monthly</legend>
            <div id="datalist_summary_monthly">
            </div>
          </fieldset>
          <br>
          <fieldset class="field-with-border">
            <legend>Weekly</legend>
            <div id="datalist_summary_weekly">
            </div>
          </fieldset>
        </form>
      </div>
      
      <div class="container-figs-one-interval" style="background-color:hsla(280, 100%, 75%, 0.01);">
        <table style="table-layout:fixed;" cellpadding="5">
		  <tr>
			<div id="lastmodified_calibration">
			</div>
		  </tr>
          <tr>
            <td colspan="3">
              <h2 style="font-weight:lighter;"><u>Calibrator</u></h2>
            </td>
          </tr>

          <tr>
            <td colspan=3>
              <h3 style="font-weight:lighter;">Low elevation</h3>
            </td>
          </tr>
          <tr>
            <td>
              <a href="javascript:location.href='staticimg/'+weekdir+'/median_cal_response_4Hz_lowel_'+wafer+'.png'">
                <img style="display:block;" width="100%" name='ts_median_cal_response_lowel' class="fig-with-border"
                     src='staticimg/plots/last_n/last_3/median_cal_response_4Hz_lowel_all.png'>
              </a>
            </td>
            <td>
              <a href="javascript:location.href='staticimg/'+weekdir+'/median_cal_sn_4Hz_lowel_'+wafer+'.png'">
                <img style="display:block;" width="100%" name='ts_median_cal_sn_lowel' class="fig-with-border"
                     src='staticimg/plots/last_n/last_3/median_cal_sn_4Hz_lowel_all.png'>
              </a>
            </td>
            <td>
              <a href="javascript:location.href='staticimg/'+weekdir+'/alive_bolos_cal_4Hz_lowel_'+wafer+'.png'">
                <img style="display:block;" width="100%" name='ts_alive_bolos_cal_lowel' class="fig-with-border"
                     src='staticimg/plots/last_n/last_3/alive_bolos_cal_4Hz_lowel_all.png'>
              </a>
            </td>
          </tr>
          <tr><td><br></td></tr>
          <tr>
            <td colspan=3>
              <h3 style="font-weight:lighter;">High elevation</h3>
              </td>
            </tr>
          <tr>
            <td>
              <a href="javascript:location.href='staticimg/'+weekdir+'/median_cal_response_4Hz_highel_'+wafer+'.png'">
                <img style="display:block;" width="100%" name='ts_median_cal_response_highel' class="fig-with-border"
                     src='staticimg/plots/last_n/last_3/median_cal_response_4Hz_highel_all.png'>
              </a>
            </td>
            <td>
              <a href="javascript:location.href='staticimg/'+weekdir+'/median_cal_sn_4Hz_highel_'+wafer+'.png'">
                <img style="display:block;" width="100%" name='ts_median_cal_sn_highel' class="fig-with-border"
                     src='staticimg/plots/last_n/last_3/median_cal_sn_4Hz_highel_all.png'>
              </a>
            </td>
            <td>
              <a href="javascript:location.href='staticimg/'+weekdir+'/alive_bolos_cal_4Hz_highel_'+wafer+'.png'">
                <img style="display:block;" width="100%" name='ts_alive_bolos_cal_highel' class="fig-with-border"
                     src='staticimg/plots/last_n/last_3/alive_bolos_cal_4Hz_highel_all.png'>
              </a>
            </td>
          </tr>
          <tr><td><br></td></tr>
          
          <tr>
            <td colspan="3">
              <h2 style="font-weight:lighter;"><u>Elnod</u></h2>
            </td>
          </tr>
          <tr>
            <td>
              <a href="javascript:location.href='staticimg/'+weekdir+'/median_elnod_sn_'+wafer+'.png'">
                <img style="display:block;" width="100%" name='ts_median_elnod_sn' class="fig-with-border"
                     src='staticimg/plots/last_n/last_3/median_elnod_sn_all.png'>
              </a>
            </td>
            <td>
              <a href="javascript:location.href='staticimg/'+weekdir+'/median_elnod_iq_phase_'+wafer+'.png'">
                <img style="display:block;" width="100%" name='ts_median_elnod_iq' class="fig-with-border"
                     src='staticimg/plots/last_n/last_3/median_elnod_iq_phase_all.png'>
              </a>
            </td>
            <td>
              <a href="javascript:location.href='staticimg/'+weekdir+'/alive_bolos_elnod_'+wafer+'.png'">
                <img style="display:block;" width="100%" name='ts_alive_bolos_elnod' class="fig-with-border"
                     src='staticimg/plots/last_n/last_3/alive_bolos_elnod_all.png'>
              </a>
            </td>
          </tr>
          <tr><td><br></td></tr>
          
          <tr>
            <td colspan="3">
              <h2 style="font-weight:lighter;"><u>HII Regions</u></h2>
            </td>
          </tr>

          <tr>
            <td colspan=3>
              <h3 style="font-weight:lighter;">RCW38 Fast Point</h3>
            </td>
          </tr>
          <tr>
            <td>
              <a href="javascript:location.href='staticimg/'+weekdir+'/median_rcw38_fluxcal_'+wafer+'.png'">
                <img style="display:block;" width="100%" name='ts_median_rcw38_fluxcal' class="fig-with-border"
                     src='staticimg/plots/last_n/last_3/median_rcw38_fluxcal_all.png'>
              </a>
            </td>
            <td>
              <a href="javascript:location.href='staticimg/'+weekdir+'/median_rcw38_intflux_'+wafer+'.png'">
                <img style="display:block;" width="100%" name='ts_median_rcw38_intflux' class="fig-with-border"
                     src='staticimg/plots/last_n/last_3/median_rcw38_intflux_all.png'>
              </a>
            </td>
            <td>
              <a href="javascript:location.href='staticimg/'+weekdir+'/alive_bolos_rcw38_'+wafer+'.png'">
                <img style="display:block;" width="100%" name='ts_alive_bolos_rcw38' class="fig-with-border"
                     src='staticimg/plots/last_n/last_3/alive_bolos_rcw38_all.png'>
              </a>
            </td>
          </tr>
          <tr><td><br></td></tr>
          <tr>
            <td colspan=3>
              <h3 style="font-weight:lighter;">RCW38 Very Fast Point</h3>
            </td>
          </tr>
          <tr>
            <td width="33%">
              <a href="javascript:location.href='staticimg/'+weekdir+'/rcw38_sky_transmission_'+wafer+'.png'">
                <img style="display:block;" width="100%" name='ts_rcw38_sky_transmission' class="fig-with-border"
                     src='staticimg/plots/last_n/last_3/rcw38_sky_transmission_all.png'>
              </a>
            </td>
            <td width="33%">
            </td>
            <td width="33%">
            </td>
          </tr>
          <tr><td><br></td></tr>
          <tr>
            <td colspan=3>
              <h3 style="font-weight:lighter;">MAT5A Fast Point</h3>
            </td>
          </tr>
          <tr>
            <td>
              <a href="javascript:location.href='staticimg/'+weekdir+'/median_mat5a_fluxcal_'+wafer+'.png'">
                <img style="display:block;" width="100%" name='ts_median_mat5a_fluxcal' class="fig-with-border"
                     src='staticimg/plots/last_n/last_3/median_mat5a_fluxcal_all.png'>
              </a>
            </td>
            <td>
              <a href="javascript:location.href='staticimg/'+weekdir+'/median_mat5a_intflux_'+wafer+'.png'">
                <img style="display:block;" width="100%" name='ts_median_mat5a_intflux' class="fig-with-border"
                     src='staticimg/plots/last_n/last_3/median_mat5a_intflux_all.png'>
              </a>
            </td>
            <td>
              <a href="javascript:location.href='staticimg/'+weekdir+'/alive_bolos_mat5a_'+wafer+'.png'">
                <img style="display:block;" width="100%" name='ts_alive_bolos_mat5a' class="fig-with-border"
                     src='staticimg/plots/last_n/last_3/alive_bolos_mat5a_all.png'>
              </a>
            </td>
          </tr>
          <tr><td><br></td></tr>
          <tr>
            <td colspan=3>
              <h3 style="font-weight:lighter;">MAT5A Very Fast Point</h3>
            </td>
          </tr>
          <tr>
            <td width="33%">
              <a href="javascript:location.href='staticimg/'+weekdir+'/mat5a_sky_transmission_'+wafer+'.png'">
                <img style="display:block;" width="100%" name='ts_mat5a_sky_transmission' class="fig-with-border"
                     src='staticimg/plots/last_n/last_3/mat5a_sky_transmission_all.png'>
              </a>
            </td>
            <td width="33%">
            </td>
            <td width="33%">
            </td>
          </tr>
          <tr><td><br></td></tr>
          
          <tr>
            <td colspan="3">
              <h2 style="font-weight:lighter;"><u>Noise</u></h2>
            </td>
          </tr>

          <tr>
            <td colspan=4>
              <h3 style="font-weight:lighter;">NET</h3>
            </td>
          </tr>
          <tr>
            <td>
              <a href="javascript:location.href='staticimg/'+weekdir+'/median_NET_0.1Hz_to_0.5Hz_'+wafer+'.png'">
                <img style="display:block;" width="100%" name='ts_median_net_01Hz_to_05Hz' class="fig-with-border"
                     src='staticimg/plots/last_n/last_3/median_NET_0.1Hz_to_0.5Hz_all.png'>
              </a>
            </td>
            <td>
              <a href="javascript:location.href='staticimg/'+weekdir+'/median_NET_1.0Hz_to_2.0Hz_'+wafer+'.png'">
                <img style="display:block;" width="100%" name='ts_median_net_1Hz_to_2Hz' class="fig-with-border"
                     src='staticimg/plots/last_n/last_3/median_NET_1.0Hz_to_2.0Hz_all.png'>
              </a>
            </td>
            <td>
              <a href="javascript:location.href='staticimg/'+weekdir+'/median_NET_3.0Hz_to_5.0Hz_'+wafer+'.png'">
                <img style="display:block;" width="100%" name='ts_median_net_3Hz_to_5Hz' class="fig-with-border"
                     src='staticimg/plots/last_n/last_3/median_NET_3.0Hz_to_5.0Hz_all.png'>
              </a>
            </td>
            <td>
              <a href="javascript:location.href='staticimg/'+weekdir+'/median_NET_10.0Hz_to_15.0Hz_'+wafer+'.png'">
                <img style="display:block;" width="100%" name='ts_median_net_10Hz_to_15Hz' class="fig-with-border"
                     src='staticimg/plots/last_n/last_3/median_NET_10.0Hz_to_15.0Hz_all.png'>
              </a>
            </td>
          </tr>
          <tr><td><br></td></tr>
          <tr>
            <td colspan=4>
              <h3 style="font-weight:lighter;">NEP</h3>
            </td>
          </tr>
          <tr>
            <td>
              <a href="javascript:location.href='staticimg/'+weekdir+'/median_NEP_0.1Hz_to_0.5Hz_'+wafer+'.png'">
                <img style="display:block;" width="100%" name='ts_median_nep_01Hz_to_05Hz' class="fig-with-border"
                     src='staticimg/plots/last_n/last_3/median_NEP_0.1Hz_to_0.5Hz_all.png'>
              </a>
            </td>
            <td>
              <a href="javascript:location.href='staticimg/'+weekdir+'/median_NEP_1.0Hz_to_2.0Hz_'+wafer+'.png'">
                <img style="display:block;" width="100%" name='ts_median_nep_1Hz_to_2Hz' class="fig-with-border"
                     src='staticimg/plots/last_n/last_3/median_NEP_1.0Hz_to_2.0Hz_all.png'>
              </a>
            </td>
            <td>
              <a href="javascript:location.href='staticimg/'+weekdir+'/median_NEP_3.0Hz_to_5.0Hz_'+wafer+'.png'">
                <img style="display:block;" width="100%" name='ts_median_nep_3Hz_to_5Hz' class="fig-with-border"
                     src='staticimg/plots/last_n/last_3/median_NEP_3.0Hz_to_5.0Hz_all.png'>
              </a>
            </td>
            <td>
              <a href="javascript:location.href='staticimg/'+weekdir+'/median_NEP_10.0Hz_to_15.0Hz_'+wafer+'.png'">
                <img style="display:block;" width="100%" name='ts_median_nep_10Hz_to_15Hz' class="fig-with-border"
                     src='staticimg/plots/last_n/last_3/median_NEP_10.0Hz_to_15.0Hz_all.png'>
              </a>
            </td>
          </tr>
          <tr><td><br></td></tr>
          <tr>
            <td colspan=4>
              <h3 style="font-weight:lighter;">NEI</h3>
            </td>
          </tr>
          <tr>
            <td>
              <a href="javascript:location.href='staticimg/'+weekdir+'/median_NEI_0.1Hz_to_0.5Hz_'+wafer+'.png'">
                <img style="display:block;" width="100%" name='ts_median_nei_01Hz_to_05Hz' class="fig-with-border"
                     src='staticimg/plots/last_n/last_3/median_NEI_0.1Hz_to_0.5Hz_all.png'>
              </a>
            </td>
            <td>
              <a href="javascript:location.href='staticimg/'+weekdir+'/median_NEI_1.0Hz_to_2.0Hz_'+wafer+'.png'">
                <img style="display:block;" width="100%" name='ts_median_nei_1Hz_to_2Hz' class="fig-with-border"
                     src='staticimg/plots/last_n/last_3/median_NEI_1.0Hz_to_2.0Hz_all.png'>
              </a>
            </td>
            <td>
              <a href="javascript:location.href='staticimg/'+weekdir+'/median_NEI_3.0Hz_to_5.0Hz_'+wafer+'.png'">
                <img style="display:block;" width="100%" name='ts_median_nei_3Hz_to_5Hz' class="fig-with-border"
                     src='staticimg/plots/last_n/last_3/median_NEI_3.0Hz_to_5.0Hz_all.png'>
              </a>
            </td>
            <td>
              <a href="javascript:location.href='staticimg/'+weekdir+'/median_NEI_10.0Hz_to_15.0Hz_'+wafer+'.png'">
                <img style="display:block;" width="100%" name='ts_median_nei_10Hz_to_15Hz' class="fig-with-border"
                     src='staticimg/plots/last_n/last_3/median_NEI_10.0Hz_to_15.0Hz_all.png'>
              </a>
            </td>
          </tr>
        </table>
      </div>
    </div>
  </div>

  <div id="tabs-maps" style="padding:10px 10px 10px 10px;">
    <div class="container-all-figs" style="height:86vh;">
      <div class="container-time-interval-selector" style="background-color:hsla(165, 100%, 75%, 0.01);">
        <form>
          <fieldset class="field-with-border">
            <legend>Recent</legend>
            <div id="datalist_maps_last_n">
            </div>
          </fieldset>
          <br>
          <fieldset class="field-with-border">
            <legend>Yearly</legend>
            <div id="datalist_maps_yearly">
            </div>
          </fieldset>
          <br>
          <fieldset class="field-with-border">
            <legend>Monthly</legend>
            <div id="datalist_maps_monthly">
            </div>
          </fieldset>
          <br>
          <fieldset class="field-with-border">
            <legend>Weekly</legend>
            <div id="datalist_maps_weekly">
            </div>
          </fieldset>
        </form>
      </div>
      
      <div class="container-figs-one-interval" style="background-color:hsla(285, 100%, 75%, 0.01);">
        <table style="table-layout:fixed;" cellpadding="5">
		  <tr>
			<div id="lastmodified_maps">
			</div>
		  </tr>

          <tr>
            <td colspan="3">
              <h2 style="font-weight:lighter;"><u>Maps</u></h2>
            </td>
          </tr>
          
          <tr>
            <td colspan="3">
              <h3 style="font-weight:lighter;">T Maps</h3>
            </td>
          </tr>  
          <tr>
            <td>
              <a href="javascript:location.href='staticimg/'+mapweekdir+'/90GHz-T_map.png'">
                <img style="display:block;" width="100%" name='map_t_90' class="fig-with-border"
                     src='staticimg/maps/figures/last_n/last_7/90GHz-T_map.png'>
              </a>
            </td>
            <td>
              <a href="javascript:location.href='staticimg/'+mapweekdir+'/150GHz-T_map.png'">
                <img style="display:block;" width="100%" name='map_t_150' class="fig-with-border"
                     src='staticimg/maps/figures/last_n/last_7/150GHz-T_map.png'>
              </a>
            </td>
            <td>
              <a href="javascript:location.href='staticimg/'+mapweekdir+'/220GHz-T_map.png'">
                <img style="display:block;" width="100%" name='map_t_220' class="fig-with-border"
                     src='staticimg/maps/figures/last_n/last_7/220GHz-T_map.png'>
              </a>
            </td>
          </tr>
          <tr><td><br></td></tr>
          
          <tr>
            <td colspan="3">
              <h3 style="font-weight:lighter;">TT Weight Maps</h3>
            </td>
          </tr>  
          <tr>
            <td>
              <a href="javascript:location.href='staticimg/'+mapweekdir+'/90GHz-TT_weight_map.png'">
                <img style="display:block;" width="100%" name='map_tt_90' class="fig-with-border"
                     src='staticimg/maps/figures/last_n/last_7/90GHz-TT_weight_map.png'>
              </a>
            </td>
            <td>
              <a href="javascript:location.href='staticimg/'+mapweekdir+'/150GHz-TT_weight_map.png'">
                <img style="display:block;" width="100%" name='map_tt_150' class="fig-with-border"
                     src='staticimg/maps/figures/last_n/last_7/150GHz-TT_weight_map.png'>
              </a>
            </td>
            <td>
              <a href="javascript:location.href='staticimg/'+mapweekdir+'/220GHz-TT_weight_map.png'">
                <img style="display:block;" width="100%" name='map_tt_220' class="fig-with-border"
                     src='staticimg/maps/figures/last_n/last_7/220GHz-TT_weight_map.png'>
              </a>
            </td>
          </tr>
          <tr><td><br></td></tr>
          
          <tr>
            <td colspan="3">
              <h3 style="font-weight:lighter;">TT Weight Map Cross Sections</h3>
            </td>
          </tr>
          <tr>
            <td>
              <a href="javascript:location.href='staticimg/'+mapweekdir+'/90GHz-TT_weight_map_cross_sectional_view.png'">
                <img style="display:block;" width="100%" name='xsec_tt_90' class="fig-with-border"
                     src='staticimg/maps/figures/last_n/last_7/90GHz-TT_weight_map_cross_sectional_view.png'>
              </a>
            </td>
            <td>
              <a href="javascript:location.href='staticimg/'+mapweekdir+'/150GHz-TT_weight_map_cross_sectional_view.png'">
                <img style="display:block;" width="100%" name='xsec_tt_150' class="fig-with-border"
                     src='staticimg/maps/figures/last_n/last_7/150GHz-TT_weight_map_cross_sectional_view.png'>
              </a>
            </td>
            <td>
              <a href="javascript:location.href='staticimg/'+mapweekdir+'/220GHz-TT_weight_map_cross_sectional_view.png'">
                <img style="display:block;" width="100%" name='xsec_tt_220' class="fig-with-border"
                     src='staticimg/maps/figures/last_n/last_7/220GHz-TT_weight_map_cross_sectional_view.png'>
              </a>
            </td>
          </tr>
          <tr><td><br></td></tr>
          
          <tr>
            <td colspan="3">
              <br><h2 style="font-weight:lighter;"><u>Fluctuations in Maps</u></h2>
            </td>
          </tr>
          
          <tr class="maps_non_yearly">
            <td colspan="3">
              <h3 style="font-weight:lighter;">Noise Levels of T Maps</h3>
            </td>  
          </tr>
          <tr class="maps_non_yearly">
            <td>
              <a href="javascript:location.href='staticimg/'+mapweekdir+'/90GHz-T_map_noise_levels_from_individual_maps.png'">
                <img style="display:block;" width="100%" name='individ_noise_t_90' class="fig-with-border"
                     src='staticimg/maps/figures/last_n/last_7/90GHz-T_map_noise_levels_from_individual_maps.png'>
              </a>
            </td>
            <td>
              <a href="javascript:location.href='staticimg/'+mapweekdir+'/150GHz-T_map_noise_levels_from_individual_maps.png'">
                <img style="display:block;" width="100%" name='individ_noise_t_150' class="fig-with-border"
                     src='staticimg/maps/figures/last_n/last_7/150GHz-T_map_noise_levels_from_individual_maps.png'>
              </a>
            </td>
            <td>
              <a href="javascript:location.href='staticimg/'+mapweekdir+'/220GHz-T_map_noise_levels_from_individual_maps.png'">
                <img style="display:block;" width="100%" name='individ_noise_t_220' class="fig-with-border"
                     src='staticimg/maps/figures/last_n/last_7/220GHz-T_map_noise_levels_from_individual_maps.png'>
              </a>
            </td>
          </tr>
          <tr class="maps_non_yearly">
            <td><br></td>
          </tr>
          
          <tr class="maps_non_yearly">
            <td colspan="3">
              <h3 style="font-weight:lighter;">Means of TT Weight Maps</h3>
            </td>  
          </tr>
          <tr class="maps_non_yearly">
            <td>
              <a href="javascript:location.href='staticimg/'+mapweekdir+'/90GHz-T_map_mean_of_tt_weight_map_values.png'">
                <img style="display:block;" width="100%" name='mean_tt_90' class="fig-with-border"
                     src='staticimg/maps/figures/last_n/last_7/90GHz-T_map_mean_of_tt_weight_map_values.png'>
              </a>
            </td>
            <td>
              <a href="javascript:location.href='staticimg/'+mapweekdir+'/150GHz-T_map_mean_of_tt_weight_map_values.png'">
                <img style="display:block;" width="100%" name='mean_tt_150' class="fig-with-border"
                     src='staticimg/maps/figures/last_n/last_7/150GHz-T_map_mean_of_tt_weight_map_values.png'>
              </a>
            </td>
            <td>
              <a href="javascript:location.href='staticimg/'+mapweekdir+'/220GHz-T_map_mean_of_tt_weight_map_values.png'">
                <img style="display:block;" width="100%" name='mean_tt_220' class="fig-with-border"
                     src='staticimg/maps/figures/last_n/last_7/220GHz-T_map_mean_of_tt_weight_map_values.png'>
              </a>
            </td>
          </tr>
          <tr class="maps_non_yearly">
            <td><br></td>
          </tr>
          
          <tr class="maps_yearly">
            <td colspan="3">
              <h3 style="font-weight:lighter;">Noise Levels of Running Coadded T Maps</h3>
            </td>
          </tr>
          <tr class="maps_yearly">
            <td>
              <a href="javascript:location.href='staticimg/'+mapweekdir+
                       '/90GHz-T_map_noise_levels_from_running_coadds.png'">
                <img style="display:block;" width="100%" name='running_noise_t_90' class="fig-with-border"
                     src='staticimg/maps/figures/last_n/last_7/90GHz-T_map_noise_levels_from_running_coadds.png'>
              </a>
            </td>
            <td>
              <a href="javascript:location.href='staticimg/'+mapweekdir+
                       '/150GHz-T_map_noise_levels_from_running_coadds.png'">
                <img style="display:block;" width="100%" name='running_noise_t_150' class="fig-with-border"
                     src='staticimg/maps/figures/last_n/last_7/150GHz-T_map_noise_levels_from_running_coadds.png'>
              </a>
            </td>
            <td>
              <a href="javascript:location.href='staticimg/'+mapweekdir+
                       '/220GHz-T_map_noise_levels_from_running_coadds.png'">
                <img style="display:block;" width="100%" name='running_noise_t_220' class="fig-with-border"
                     src='staticimg/maps/figures/last_n/last_7/220GHz-T_map_noise_levels_from_running_coadds.png'>
              </a>
            </td>
          </tr>
          <tr class="maps_yearly">
            <td><br></td>
          </tr>
          
          <tr class="maps_yearly">
            <td colspan="3">
              <h3 style="font-weight:lighter;">Noise Levels of Individual T Maps</h3>
            </td>
          </tr>
          <tr class="maps_yearly">
            <td>
              <a href="javascript:location.href='staticimg/'+mapweekdir+
                       '/90GHz-T_map_distributions_of_individual_noise_levels.png'">
                <img style="display:block;" width="100%" name='distro_noise_t_90' class="fig-with-border"
                     src='staticimg/maps/figures/last_n/last_7/90GHz-T_map_distributions_of_individual_noise_levels.png'>
              </a>
            </td>
            <td>
              <a href="javascript:location.href='staticimg/'+mapweekdir+
                       '/150GHz-T_map_distributions_of_individual_noise_levels.png'">
                <img style="display:block;" width="100%" name='distro_noise_t_150' class="fig-with-border"
                     src='staticimg/maps/figures/last_n/last_7/150GHz-T_map_distributions_of_individual_noise_levels.png'>
              </a>
            </td>
            <td>
              <a href="javascript:location.href='staticimg/'+mapweekdir+
                       '/220GHz-T_map_distributions_of_individual_noise_levels.png'">
                <img style="display:block;" width="100%" name='distro_noise_t_220' class="fig-with-border"
                     src='staticimg/maps/figures/last_n/last_7/220GHz-T_map_distributions_of_individual_noise_levels.png'>
              </a>
            </td>
          </tr>
          <tr class="maps_yearly">
            <td><br></td>
          </tr>
          
          <tr class="maps_yearly">
            <td colspan="3">
              <h3 style="font-weight:lighter;">Means of TT Weights</h3>
            </td>
          </tr>
          <tr class="maps_yearly">
            <td>
              <a href="javascript:location.href='staticimg/'+mapweekdir+
                       '/90GHz-T_map_distributions_of_individual_mean_tt_weights.png'">
                <img style="display:block;" width="100%" name='distro_mean_tt_90' class="fig-with-border"
                     src='staticimg/maps/figures/last_n/last_7/90GHz-T_map_distributions_of_individual_mean_tt_weights.png'>
              </a>
            </td>
            <td>
              <a href="javascript:location.href='staticimg/'+mapweekdir+
                       '/150GHz-T_map_distributions_of_individual_mean_tt_weights.png'">
                <img style="display:block;" width="100%" name='distro_mean_tt_150' class="fig-with-border"
                     src='staticimg/maps/figures/last_n/last_7/150GHz-T_map_distributions_of_individual_mean_tt_weights.png'>
              </a>
            </td>
            <td>
              <a href="javascript:location.href='staticimg/'+mapweekdir+
                       '/220GHz-T_map_distributions_of_individual_mean_tt_weights.png'">
                <img style="display:block;" width="100%" name='distro_mean_tt_220' class="fig-with-border"
                     src='staticimg/maps/figures/last_n/last_7/220GHz-T_map_distributions_of_individual_mean_tt_weights.png'>
              </a>
            </td>
          </tr>
          <tr class="maps_yearly">
            <td><br></td>
          </tr>
          
          <tr>
            <td colspan="3">
              <br><h2 style="font-weight:lighter;"><u>Pointing</u></h2>
            </td>
          </tr>
          
          <tr class="maps_non_yearly">
            <td colspan="3">
              <h3 style="font-weight:lighter;">RA Offsets Of Points Sources</h3>
            </td>
          </tr>
          <tr class="maps_non_yearly">
            <td>
              <a href="javascript:location.href='staticimg/'+mapweekdir+
                       '/150GHz-T_map_delta_Ras_from_point_sources_in_ra0hdec-44.75.png'">
                <img style="display:block;" width="100%" name='ra_offsets_el0' class="fig-with-border"
                     src='staticimg/maps/figures/last_n/last_7/150GHz-T_map_delta_Ras_from_point_sources_in_ra0hdec-44.75.png'>
              </a>
            </td>
            <td>
              <a href="javascript:location.href='staticimg/'+mapweekdir+
                       '/150GHz-T_map_delta_Ras_from_point_sources_in_ra0hdec-52.25.png'">
                <img style="display:block;" width="100%" name='ra_offsets_el1' class="fig-with-border"
                     src='staticimg/maps/figures/last_n/last_7/150GHz-T_map_delta_Ras_from_point_sources_in_ra0hdec-52.25.png'>
              </a>
            </td>
          </tr>  
          <tr class="maps_non_yearly">
            <td>
              <a href="javascript:location.href='staticimg/'+mapweekdir+
                       '/150GHz-T_map_delta_Ras_from_point_sources_in_ra0hdec-59.75.png'">
                <img style="display:block;" width="100%" name='ra_offsets_el2' class="fig-with-border"
                     src='staticimg/maps/figures/last_n/last_7/150GHz-T_map_delta_Ras_from_point_sources_in_ra0hdec-59.75.png'>
              </a>
            </td>
            <td>
              <a href="javascript:location.href='staticimg/'+mapweekdir+
                       '/150GHz-T_map_delta_Ras_from_point_sources_in_ra0hdec-67.25.png'">
                <img style="display:block;" width="100%" name='ra_offsets_el3' class="fig-with-border"
                 src='staticimg/maps/figures/last_n/last_7/150GHz-T_map_delta_Ras_from_point_sources_in_ra0hdec-67.25.png'>
              </a>
            </td>
          </tr>
          <tr class="maps_non_yearly">
            <td><br></td>
          </tr>
          
          <tr class="maps_non_yearly">
            <td colspan="3">
              <h3 style="font-weight:lighter;">Dec Offsets Of Points Sources</h3>
            </td>
          </tr>
          <tr class="maps_non_yearly">
            <td>
              <a href="javascript:location.href='staticimg/'+mapweekdir+
                       '/150GHz-T_map_delta_Decs_from_point_sources_in_ra0hdec-44.75.png'">
                <img style="display:block;" width="100%" name='dec_offsets_el0' class="fig-with-border"
              src='staticimg/maps/figures/last_n/last_7/150GHz-T_map_delta_Decs_from_point_sources_in_ra0hdec-44.75.png'>
              </a>
            </td>
            <td>
              <a href="javascript:location.href='staticimg/'+mapweekdir+
                       '/150GHz-T_map_delta_Decs_from_point_sources_in_ra0hdec-52.25.png'">
                <img style="display:block;" width="100%" name='dec_offsets_el1' class="fig-with-border"
                     src='staticimg/maps/figures/last_n/last_7/150GHz-T_map_delta_Decs_from_point_sources_in_ra0hdec-52.25.png'>
              </a>
            </td>
          </tr>
          <tr class="maps_non_yearly">
            <td>
              <a href="javascript:location.href='staticimg/'+mapweekdir+
                       '/150GHz-T_map_delta_Decs_from_point_sources_in_ra0hdec-59.75.png'">
                <img style="display:block;" width="100%" name='dec_offsets_el2' class="fig-with-border"
              src='staticimg/maps/figures/last_n/last_7/150GHz-T_map_delta_Decs_from_point_sources_in_ra0hdec-59.75.png'>
              </a>
            </td>
            <td>
              <a href="javascript:location.href='staticimg/'+mapweekdir+
                       '/150GHz-T_map_delta_Decs_from_point_sources_in_ra0hdec-67.25.png'">
                <img style="display:block;" width="100%" name='dec_offsets_el3' class="fig-with-border"
                     src='staticimg/maps/figures/last_n/last_7/150GHz-T_map_delta_Decs_from_point_sources_in_ra0hdec-67.25.png'>
              </a>
            </td>
          </tr>
          <tr class="maps_non_yearly">
            <td><br></td>
          </tr>
          
          <tr class="maps_yearly">
            <td colspan="3">
              <h3 style="font-weight:lighter;">Averages of Pointing Offsets</h3>
            </td>
          </tr>
          <tr class="maps_yearly">
            <td>
              <a href="javascript:location.href='staticimg/'+mapweekdir+
                       '/150GHz-T_map_distribution_of_average_Ra_offsets.png'">
                <img style="display:block;" width="100%" name='distro_ra_offsets' class="fig-with-border"
                     src='staticimg/maps/figures/last_n/last_7/150GHz-T_map_distribution_of_average_Ra_offsets.png'>
              </a>
            </td>
            <td>
              <a href="javascript:location.href='staticimg/'+mapweekdir+
                       '/150GHz-T_map_distribution_of_average_Dec_offsets.png'">
                <img style="display:block;" width="100%" name='distro_dec_offsets' class="fig-with-border"
                     src='staticimg/maps/figures/last_n/last_7/150GHz-T_map_distribution_of_average_Dec_offsets.png'>
              </a>
            </td>
          </tr>
          <tr class="maps_yearly">
            <td><br></td>
          <tr>
          
          <tr class="maps_non_yearly">
            <td colspan="3">
              <br><h2 style="font-weight:lighter;"><u>Completeness of Observations</u></h2>
             </td>
          </tr>
          
          <tr class="maps_non_yearly">
            <td colspan="3">
              <h3 style="font-weight:lighter;">In Terms of Numbers of Bolometers Not Flagged</h3>
            </td>
          </tr>
          <tr class="maps_non_yearly">
            <td>
              <a href="javascript:location.href='staticimg/'+mapweekdir+
                       '/90GHz-T_map_average_numbers_of_flagged_detectors.png'">
                <img style="display:block;" width="100%" name='flagging_90' class="fig-with-border"
                     src='staticimg/maps/figures/last_n/last_7/90GHz-T_map_average_numbers_of_flagged_detectors.png'>
              </a>
            </td>
            <td>
              <a href="javascript:location.href='staticimg/'+mapweekdir+
                       '/150GHz-T_map_average_numbers_of_flagged_detectors.png'">
                <img style="display:block;" width="100%" name='flagging_150' class="fig-with-border"
                     src='staticimg/maps/figures/last_n/last_7/150GHz-T_map_average_numbers_of_flagged_detectors.png'>
              </a>
            </td>
            <td>
              <a href="javascript:location.href='staticimg/'+mapweekdir+
                       '/220GHz-T_map_average_numbers_of_flagged_detectors.png'">
                <img style="display:block;" width="100%" name='flagging_220' class="fig-with-border"
                     src='staticimg/maps/figures/last_n/last_7/220GHz-T_map_average_numbers_of_flagged_detectors.png'>
              </a>
            </td>
          </tr>
          <tr class="maps_non_yearly">
            <td><br></td>
          </tr>
          
          <tr class="maps_non_yearly">
            <td colspan="3">
              <h3 style="font-weight:lighter;">In Terms of Fractions of Pixels Having Nominal Weights</h3>
            </td>
          </tr>
          <tr class="maps_non_yearly">
            <td>
              <a href="javascript:location.href='staticimg/'+mapweekdir+
                       '/90GHz-T_map_fractional_coverage_in_tt_weight_maps.png'">
                <img style="display:block;" width="100%" name='fractional_coverage_90' class="fig-with-border"
                     src='staticimg/maps/figures/last_n/last_7/90GHz-T_map_fractional_coverage_in_tt_weight_maps.png'>
              </a>
            </td>
            <td>
              <a href="javascript:location.href='staticimg/'+mapweekdir+
                       '/150GHz-T_map_fractional_coverage_in_tt_weight_maps.png'">
                <img style="display:block;" width="100%" name='fractional_coverage_150' class="fig-with-border"
                     src='staticimg/maps/figures/last_n/last_7/150GHz-T_map_fractional_coverage_in_tt_weight_maps.png'>
              </a>
            </td>
            <td>
              <a href="javascript:location.href='staticimg/'+mapweekdir+
                       '/220GHz-T_map_fractional_coverage_in_tt_weight_maps.png'">
                <img style="display:block;" width="100%" name='fractional_coverage_220' class="fig-with-border"
                     src='staticimg/maps/figures/last_n/last_7/220GHz-T_map_fractional_coverage_in_tt_weight_maps.png'>
              </a>
            </td>
          </tr>
          <tr class="maps_non_yearly">
            <td><br></td>
          </tr>
          
          <tr class="maps_non_yearly">
            <td colspan="3">
              <h3 style="font-weight:lighter;">In Terms of Recorded Observation Durations</h3>
            </td>
          </tr>
          <tr class="maps_non_yearly">
            <td>
              <a href="javascript:location.href='staticimg/'+mapweekdir+
                       '/observation_durations.png'">
                <img style="display:block;" width="100%" name='observation_durations' class="fig-with-border"
                     src='staticimg/maps/figures/last_n/last_7/observation_durations.png'>
              </a>
            </td>
          </tr>
          <tr class="maps_non_yearly">
            <td><br></td>
          </tr>
          
          <tr>
            <td colspan="3">
              <br><h2 style="font-weight:lighter;"><u>Temperature Calibration</u></h2>
            </td>
          </tr>
          
          <tr class="maps_non_yearly">
            <td colspan="3">
              <h3 style="font-weight:lighter;">Ratios of SPT x Planck / Planck x Planck</h3>
            </td>
          </tr>
          <tr class="maps_non_yearly">
            <td>
              <a href="javascript:location.href='staticimg/'+mapweekdir+
                       '/90GHz-T_map_averages_of_power_spectra_ratios.png'">
                <img style="display:block;" width="100%" name='xspec_ratio_90' class="fig-with-border"
                     src='staticimg/maps/figures/last_n/last_7/90GHz-T_map_averages_of_power_spectra_ratios.png'>
              </a>
            </td>
            <td>
              <a href="javascript:location.href='staticimg/'+mapweekdir+
                       '/150GHz-T_map_averages_of_power_spectra_ratios.png'">
                <img style="display:block;" width="100%" name='xspec_ratio_150' class="fig-with-border"
                     src='staticimg/maps/figures/last_n/last_7/150GHz-T_map_averages_of_power_spectra_ratios.png'>
              </a>
            </td>
            <td>
              <a href="javascript:location.href='staticimg/'+mapweekdir+
                       '/220GHz-T_map_averages_of_power_spectra_ratios.png'">
                <img style="display:block;" width="100%" name='xspec_ratio_220' class="fig-with-border"
                     src='staticimg/maps/figures/last_n/last_7/220GHz-T_map_averages_of_power_spectra_ratios.png'>
              </a>
            </td>
          </tr>
          <tr class="maps_non_yearly">
            <td><br></td>
          </tr>
          
          <tr class="maps_yearly">
            <td colspan="3">
              <h3 style="font-weight:lighter;">Cross Spectra Ratios</h3>
            </td>
          </tr>
          <tr class="maps_yearly">
            <td>
              <a href="javascript:location.href='staticimg/'+mapweekdir+
                       '/90GHz-T_map_distributions_of_crass_spectra_ratios.png'">
                 <img style="display:block;" width="100%" name='distro_avg_xsp_ratio_90' class="fig-with-border"
                      src='staticimg/maps/figures/last_n/last_7/90GHz-T_map_distributions_of_crass_spectra_ratios.png'>
              </a>
            </td>
            <td>
              <a href="javascript:location.href='staticimg/'+mapweekdir+
                       '/150GHz-T_map_distributions_of_crass_spectra_ratios.png'">
                 <img style="display:block;" width="100%" name='distro_avg_xsp_ratio_150' class="fig-with-border"
                      src='staticimg/maps/figures/last_n/last_7/150GHz-T_map_distributions_of_crass_spectra_ratios.png'>
              </a>
            </td>
            <td>
              <a href="javascript:location.href='staticimg/'+mapweekdir+
                       '/220GHz-T_map_distributions_of_crass_spectra_ratios.png'">
                 <img style="display:block;" width="100%" name='distro_avg_xsp_ratio_220' class="fig-with-border"
                      src='staticimg/maps/figures/last_n/last_7/220GHz-T_map_distributions_of_crass_spectra_ratios.png'>
              </a>
            </td>
          </tr>
          <tr class="maps_yearly">
            <td><br></td>
          <tr>
          
          <tr class="maps_non_yearly">
            <td colspan="3">
              <h3 style="font-weight:lighter;">CalibratorResponse v.s. Elevation</h3>
            </td>
          </tr>
          <tr class="maps_non_yearly">
            <td>
              <a href="javascript:location.href='staticimg/'+mapweekdir+
                       '/90GHz-T_map_median_cal_resp_percentage_changes_by_field.png'">
                <img style="display:block;" width="100%" name='cal_vs_el_by_field_90' class="fig-with-border"
                     src='staticimg/maps/figures/last_n/last_7/90GHz-T_map_median_cal_resp_percentage_changes_by_field.png'>
              </a>
            </td>
            <td>
              <a href="javascript:location.href='staticimg/'+mapweekdir+
                       '/150GHz-T_map_median_cal_resp_percentage_changes_by_field.png'">
                <img style="display:block;" width="100%" name='cal_vs_el_by_field_150' class="fig-with-border"
                     src='staticimg/maps/figures/last_n/last_7/150GHz-T_map_median_cal_resp_percentage_changes_by_field.png'>
              </a>
            </td>
            <td>
              <a href="javascript:location.href='staticimg/'+mapweekdir+
                       '/220GHz-T_map_median_cal_resp_percentage_changes_by_field.png'">
                <img style="display:block;" width="100%" name='cal_vs_el_by_field_220' class="fig-with-border"
                     src='staticimg/maps/figures/last_n/last_7/220GHz-T_map_median_cal_resp_percentage_changes_by_field.png'>
              </a>
            </td>
          </tr>
          <tr class="maps_non_yearly">
            <td><br></td>
          </tr>
          
          <tr class="maps_non_yearly">
            <td colspan="3">
              <h3 style="font-weight:lighter;">CalibratorResponse v.s. Elevation</h3>
            </td>
          </tr>
          <tr class="maps_non_yearly">
            <td>
              <a href="javascript:location.href='staticimg/'+mapweekdir+
                       '/90GHz-T_map_median_cal_resp_percentage_changes_by_wafer.png'">
                <img style="display:block;" width="100%" name='cal_vs_el_by_wafer_90' class="fig-with-border"
                     src='staticimg/maps/figures/last_n/last_7/90GHz-T_map_median_cal_resp_percentage_changes_by_wafer.png'>
              </a>
            </td>
            <td>
              <a href="javascript:location.href='staticimg/'+mapweekdir+
                       '/150GHz-T_map_median_cal_resp_percentage_changes_by_wafer.png'">
                <img style="display:block;" width="100%" name='cal_vs_el_by_wafer_150' class="fig-with-border"
                     src='staticimg/maps/figures/last_n/last_7/150GHz-T_map_median_cal_resp_percentage_changes_by_wafer.png'>
              </a>
            </td>
            <td>
              <a href="javascript:location.href='staticimg/'+mapweekdir+
                       '/220GHz-T_map_median_cal_resp_percentage_changes_by_wafer.png'">
                <img style="display:block;" width="100%" name='cal_vs_el_by_wafer_220' class="fig-with-border"
                     src='staticimg/maps/figures/last_n/last_7/220GHz-T_map_median_cal_resp_percentage_changes_by_wafer.png'>
              </a>
            </td>
          </tr>
          <tr class="maps_non_yearly">
            <td><br></td>
          </tr>
          
          <tr class="maps_yearly">
            <td colspan="3">
              <h3 style="font-weight:lighter;">CalibratorResponse v.s. Elevation</h3>
            </td>
          </tr>
          <tr class="maps_yearly">
            <td>
              <a href="javascript:location.href='staticimg/'+mapweekdir+
                       '/90GHz-T_map_distributions_of_cal_response_changes.png'">
                <img style="display:block;" width="100%" name='distro_cal_vs_el_90' class="fig-with-border"
                     src='staticimg/maps/figures/last_n/last_7/90GHz-T_map_distributions_of_cal_response_changes.png'>
              </a>
            </td>
            <td>
              <a href="javascript:location.href='staticimg/'+mapweekdir+
                       '/150GHz-T_map_distributions_of_cal_response_changes.png'">
                <img style="display:block;" width="100%" name='distro_cal_vs_el_150' class="fig-with-border"
                     src='staticimg/maps/figures/last_n/last_7/150GHz-T_map_distributions_of_cal_response_changes.png'>
              </a>
            </td>
            <td>
              <a href="javascript:location.href='staticimg/'+mapweekdir+
                       '/220GHz-T_map_distributions_of_cal_response_changes.png'">
                <img style="display:block;" width="100%" name='distro_cal_vs_el_220' class="fig-with-border"
                     src='staticimg/maps/figures/last_n/last_7/220GHz-T_map_distributions_of_cal_response_changes.png'>
              </a>
            </td>
          </tr>
          <tr class="maps_yearly">
            <td><br></td>
          <tr>
          
          <tr class="maps_non_yearly">
            <td colspan="3">
              <h3 style="font-weight:lighter;">pW/K Conversion Factors</h3>
            </td>
          </tr>
          <tr class="maps_non_yearly">
            <td>
              <a href="javascript:location.href='staticimg/'+mapweekdir+
                       '/90GHz-T_map_median_temperature_calibration_factors_by_wafer.png'">
                <img style="display:block;" width="100%" name='pw_per_k_by_field_90' class="fig-with-border"
                 src='staticimg/maps/figures/last_n/last_7/90GHz-T_map_median_temperature_calibration_factors_by_wafer.png'>
              </a>
            </td>
            <td>
              <a href="javascript:location.href='staticimg/'+mapweekdir+
                       '/150GHz-T_map_median_temperature_calibration_factors_by_wafer.png'">
                <img style="display:block;" width="100%" name='pw_per_k_by_field_150' class="fig-with-border"
                 src='staticimg/maps/figures/last_n/last_7/150GHz-T_map_median_temperature_calibration_factors_by_wafer.png'>
              </a>
            </td>
            <td>
              <a href="javascript:location.href='staticimg/'+mapweekdir+
                      '/220GHz-T_map_median_temperature_calibration_factors_by_wafer.png'">
                <img style="display:block;" width="100%" name='pw_per_k_by_field_220' class="fig-with-border"
                 src='staticimg/maps/figures/last_n/last_7/220GHz-T_map_median_temperature_calibration_factors_by_wafer.png'>
              </a>
            </td>
          </tr>
          <tr class="maps_non_yearly">
            <td><br></td>
          </tr>
        </table>
      </div>
    </div>
  </div>
  
  <div id="tabs-readme" style="height:85vh;">
    <p> Hello! Thank you for visiting the SPT-3G data quality summary webpage. </p>
    <p> The Calibration Observations tab mainly contains figures showing time variations of the median values of
        various calibration quantities calculated by the auto-processing.
        The Field Observations tab mainly contains figures showing co-added maps and time variations of several quantities
        calculated from the maps. The maps used for the co-addition and analysis are the ones generated by the
        auto-mapmaker running at Pole. </p>
    <p> If you have any questions or suggestions about the contents, please feel free to contact Adam and Wei.
        More documention is coming soon! </p>
        
  </div>

</div>
</body>

</html><|MERGE_RESOLUTION|>--- conflicted
+++ resolved
@@ -88,12 +88,7 @@
       </form>
     </div>
 
-<<<<<<< HEAD
     <div class="container-all-figs" style="height:72vh;">
-=======
-
-    <div class="container-all-figs" style="height:70vh;">
->>>>>>> e71c15da
       <div class="container-time-interval-selector" style="background-color:hsla(210, 100%, 75%, 0.01);">
         <form>
           <fieldset class="field-with-border">
@@ -118,10 +113,10 @@
       
       <div class="container-figs-one-interval" style="background-color:hsla(280, 100%, 75%, 0.01);">
         <table style="table-layout:fixed;" cellpadding="5">
-		  <tr>
-			<div id="lastmodified_calibration">
-			</div>
-		  </tr>
+          <tr>
+            <div id="lastmodified_calibration">
+            </div>
+          </tr>
           <tr>
             <td colspan="3">
               <h2 style="font-weight:lighter;"><u>Calibrator</u></h2>
@@ -441,10 +436,10 @@
       
       <div class="container-figs-one-interval" style="background-color:hsla(285, 100%, 75%, 0.01);">
         <table style="table-layout:fixed;" cellpadding="5">
-		  <tr>
-			<div id="lastmodified_maps">
-			</div>
-		  </tr>
+          <tr>
+            <div id="lastmodified_maps">
+            </div>
+          </tr>
 
           <tr>
             <td colspan="3">
